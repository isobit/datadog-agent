--- conflicted
+++ resolved
@@ -534,7 +534,6 @@
 	}
 }
 
-<<<<<<< HEAD
 func TestParseStatContent(t *testing.T) {
 	probe := NewProcessProbe()
 	defer probe.Close()
@@ -657,8 +656,6 @@
 	assert.Equal(t, expectT, probe.bootTime)
 }
 
-=======
->>>>>>> b9e978a3
 func BenchmarkGetCmdGopsutilTestFS(b *testing.B) {
 	os.Setenv("HOST_PROC", "resources/test_procfs/proc")
 	defer os.Unsetenv("HOST_PROC")
