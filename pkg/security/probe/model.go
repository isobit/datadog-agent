--- conflicted
+++ resolved
@@ -375,8 +375,6 @@
 	return e.FSGroup
 }
 
-<<<<<<< HEAD
-=======
 // ResolveSELinuxBoolName resolves the boolean name of the SELinux event
 func (ev *Event) ResolveSELinuxBoolName(e *model.SELinuxEvent) string {
 	if e.EventKind != model.SELinuxBoolChangeEventKind {
@@ -389,7 +387,6 @@
 	return ev.SELinux.BoolName
 }
 
->>>>>>> d1250d41
 func (ev *Event) String() string {
 	d, err := json.Marshal(ev)
 	if err != nil {
