{
    "centos" : {
        "azure" : {
            "x86_64": {
                "centos-69": "urn,OpenLogic:CentOS:6.9:6.9.20180530",
                "centos-76": "urn,OpenLogic:CentOS:7.6:7.6.201909120",
                "centos-77": "urn,OpenLogic:CentOS:7.7:7.7.201912090",
                "rhel-81": "urn,RedHat:RHEL:8.1:8.1.2020020415"
            }
        },
        "ec2": {
            "arm64": {
                "centos-78": "ami-0271a6516c34c6be9",
                "rhel-83": "ami-0698b90665a2ddcf1"
            }
        },
        "vagrant" : {
            "x86_64": {
                "centos-76": "bento/centos-7.6",
                "centos7": "roboxes/centos7",
                "centos8": "roboxes/centos8"
            }
        }
    },
    "debian" : {
        "azure" : {
<<<<<<< HEAD
            "x86_64": {
                "debian-8": "urn,credativ:Debian:8:8.0.201901221",
                "debian-9": "urn,credativ:Debian:9:9.20200722.0",
                "debian-10": "urn,Debian:debian-10:10:0.20210129.530"
            }
        },
        "ec2": {
            "arm64": {
                "debian-9": "ami-06c5943bf1c4c1b81",
                "debian-10": "ami-08b2293fdd2deba2a"
            }
=======
            "debian-8": "urn,credativ:Debian:8:8.0.201901221",
            "debian-9": "urn,credativ:Debian:9:9.20200722.0",
            "debian-10": "urn,Debian:debian-10:10:0.20210208.542"
>>>>>>> 95c52450
        }
    },
    "suse" : {
        "azure": {
            "x86_64": {
                "sles-12": "urn,SUSE:sles-12-sp5-byos:gen1:2020.09.21",
                "sles-15": "urn,SUSE:sles-15-sp2-byos:gen1:2020.09.21"
            }
        },
        "ec2": {
            "arm64": {
                "sles-15": "ami-05f2f5f76d89313bb"
            }
        }
    },
    "ubuntu" : {
        "azure": {
<<<<<<< HEAD
            "x86_64": {
                "ubuntu-14-04": "urn,Canonical:UbuntuServer:14.04.5-LTS:14.04.201905140",
                "ubuntu-16-04": "urn,Canonical:UbuntuServer:16.04.0-LTS:16.04.201604203",
                "ubuntu-18-04": "urn,Canonical:UbuntuServer:18.04-LTS:18.04.201906040",
                "ubuntu-20-04": "urn,Canonical:0001-com-ubuntu-server-focal:20_04-lts:20.04.202004230"
            }
        },
        "ec2": {
            "arm64": {
                "ubuntu-16-04": "ami-07bb67a394017b190",
                "ubuntu-18-04": "ami-02ed82f3a38303e6f",
                "ubuntu-20-04": "ami-0b75998a97c952252"
            }
=======
            "ubuntu-14-04": "urn,Canonical:UbuntuServer:14.04.5-LTS:14.04.201905140",
            "ubuntu-16-04": "urn,Canonical:UbuntuServer:16.04.0-LTS:16.04.201604203",
            "ubuntu-18-04": "urn,Canonical:UbuntuServer:18.04-LTS:18.04.201906040",
            "ubuntu-20-04": "urn,Canonical:0001-com-ubuntu-server-focal:20_04-lts:20.04.202004230"

>>>>>>> 95c52450
        },
        "vagrant" : {
            "x86_64": {
                "ubuntu-16-04": "bento/ubuntu-16.04"
            }
        }
    },
    "windows": {
        "azure" : {
            "x86_64": {
                "win2008r2": "id,/subscriptions/8c56d827-5f07-45ce-8f2b-6c5001db5c6f/resourceGroups/kitchen-test-images/providers/Microsoft.Compute/galleries/kitchenimages/images/Windows2008-R2-SP1/versions/1.0.0",
                "win2012": "urn,MicrosoftWindowsServer:WindowsServer:2012-Datacenter:3.127.20190410",
                "win2012r2": "urn,MicrosoftWindowsServer:WindowsServer:2012-R2-Datacenter:4.127.20190416",
                "win2016": "urn,MicrosoftWindowsServer:WindowsServer:2016-Datacenter-Server-Core:2016.127.20190416",
                "win2019": "urn,MicrosoftWindowsServer:WindowsServer:2019-Datacenter-Core:2019.0.20190410",
                "win1903": "urn,MicrosoftWindowsServer:WindowsServer:Datacenter-Core-1903-with-Containers-smalldisk:18362.1256.2012032308",
                "win1909": "urn,MicrosoftWindowsServer:WindowsServer:datacenter-core-1909-with-containers-smalldisk:18363.1316.2101130054",
                "win2004": "urn,MicrosoftWindowsServer:WindowsServer:datacenter-core-2004-with-containers-smalldisk:19041.746.2101092327",
                "win20h2": "urn,MicrosoftWindowsServer:WindowsServer:datacenter-core-20h2-with-containers-smalldisk:19042.746.2101092352"
            }
        },
        "ec2" : {
<<<<<<< HEAD
            "x86_64": {
                "win2012r2": "ami-0f2688fe4ee9b2443",
                "comment-win2012r2": "EC2LaunchV2_Preview-Windows_Server-2012_R2_RTM-English-Core-Base-2021.02.10",
                "win2016": "ami-0e3ee9d1a707d7f8c",
                "comment-win2016": "# Windows_Server-2016-English-Core-Containers-2021.02.10",
                "win2019": "ami-0f45398f32b5f1258",
                "comment-win2019": "Windows_Server-2019-English-Core-ContainersLatest-2021.02.10",
                "win1903": "ami-08ff2690dd0f54a52",
                "comment-win1903": "Windows_Server-1903-English-Core-Base-2021.02.10",
                "win1909": "ami-077b088208b7b1541",
                "comment-win1909": "Windows_Server-1909-English-Core-Base-2021.02.10",
                "win2004": "ami-001b0b8376afad6d4",
                "comment-win2004": "# Windows_Server-2004-English-Core-Base-2021.02.10",
                "win20H2": "ami-03661d5caaa2f79c1",
                "comment-win20h2": "Windows_Server-20H2-English-Core-Base-2021.02.10"
            }
=======
            "win2012r2": "ami-0f2688fe4ee9b2443",
            "comment-win2012r2": "EC2LaunchV2_Preview-Windows_Server-2012_R2_RTM-English-Core-Base-2021.02.10",
            "win2016": "ami-0e3ee9d1a707d7f8c",
            "comment-win2016": "# Windows_Server-2016-English-Core-Containers-2021.02.10",
            "win2019": "ami-0f45398f32b5f1258",
            "comment-win2019": "Windows_Server-2019-English-Core-ContainersLatest-2021.02.10",
            "win1903": "ami-08ff2690dd0f54a52",
            "comment-win1903": "Windows_Server-1903-English-Core-Base-2021.02.10",
            "win1909": "ami-077b088208b7b1541" ,
            "comment-win1909": "Windows_Server-1909-English-Core-Base-2021.02.10",
            "win2004": "ami-001b0b8376afad6d4",
            "comment-win2004": "# Windows_Server-2004-English-Core-Base-2021.02.10",
            "win20H2": "ami-03661d5caaa2f79c1",
            "comment-win20h2": "Windows_Server-20H2-English-Core-Base-2021.02.10"
>>>>>>> 95c52450
        }
    }
}<|MERGE_RESOLUTION|>--- conflicted
+++ resolved
@@ -24,11 +24,10 @@
     },
     "debian" : {
         "azure" : {
-<<<<<<< HEAD
             "x86_64": {
                 "debian-8": "urn,credativ:Debian:8:8.0.201901221",
                 "debian-9": "urn,credativ:Debian:9:9.20200722.0",
-                "debian-10": "urn,Debian:debian-10:10:0.20210129.530"
+                "debian-10": "urn,Debian:debian-10:10:0.20210208.542"
             }
         },
         "ec2": {
@@ -36,11 +35,6 @@
                 "debian-9": "ami-06c5943bf1c4c1b81",
                 "debian-10": "ami-08b2293fdd2deba2a"
             }
-=======
-            "debian-8": "urn,credativ:Debian:8:8.0.201901221",
-            "debian-9": "urn,credativ:Debian:9:9.20200722.0",
-            "debian-10": "urn,Debian:debian-10:10:0.20210208.542"
->>>>>>> 95c52450
         }
     },
     "suse" : {
@@ -58,7 +52,6 @@
     },
     "ubuntu" : {
         "azure": {
-<<<<<<< HEAD
             "x86_64": {
                 "ubuntu-14-04": "urn,Canonical:UbuntuServer:14.04.5-LTS:14.04.201905140",
                 "ubuntu-16-04": "urn,Canonical:UbuntuServer:16.04.0-LTS:16.04.201604203",
@@ -72,13 +65,6 @@
                 "ubuntu-18-04": "ami-02ed82f3a38303e6f",
                 "ubuntu-20-04": "ami-0b75998a97c952252"
             }
-=======
-            "ubuntu-14-04": "urn,Canonical:UbuntuServer:14.04.5-LTS:14.04.201905140",
-            "ubuntu-16-04": "urn,Canonical:UbuntuServer:16.04.0-LTS:16.04.201604203",
-            "ubuntu-18-04": "urn,Canonical:UbuntuServer:18.04-LTS:18.04.201906040",
-            "ubuntu-20-04": "urn,Canonical:0001-com-ubuntu-server-focal:20_04-lts:20.04.202004230"
-
->>>>>>> 95c52450
         },
         "vagrant" : {
             "x86_64": {
@@ -101,7 +87,6 @@
             }
         },
         "ec2" : {
-<<<<<<< HEAD
             "x86_64": {
                 "win2012r2": "ami-0f2688fe4ee9b2443",
                 "comment-win2012r2": "EC2LaunchV2_Preview-Windows_Server-2012_R2_RTM-English-Core-Base-2021.02.10",
@@ -118,22 +103,6 @@
                 "win20H2": "ami-03661d5caaa2f79c1",
                 "comment-win20h2": "Windows_Server-20H2-English-Core-Base-2021.02.10"
             }
-=======
-            "win2012r2": "ami-0f2688fe4ee9b2443",
-            "comment-win2012r2": "EC2LaunchV2_Preview-Windows_Server-2012_R2_RTM-English-Core-Base-2021.02.10",
-            "win2016": "ami-0e3ee9d1a707d7f8c",
-            "comment-win2016": "# Windows_Server-2016-English-Core-Containers-2021.02.10",
-            "win2019": "ami-0f45398f32b5f1258",
-            "comment-win2019": "Windows_Server-2019-English-Core-ContainersLatest-2021.02.10",
-            "win1903": "ami-08ff2690dd0f54a52",
-            "comment-win1903": "Windows_Server-1903-English-Core-Base-2021.02.10",
-            "win1909": "ami-077b088208b7b1541" ,
-            "comment-win1909": "Windows_Server-1909-English-Core-Base-2021.02.10",
-            "win2004": "ami-001b0b8376afad6d4",
-            "comment-win2004": "# Windows_Server-2004-English-Core-Base-2021.02.10",
-            "win20H2": "ami-03661d5caaa2f79c1",
-            "comment-win20h2": "Windows_Server-20H2-English-Core-Base-2021.02.10"
->>>>>>> 95c52450
         }
     }
 }