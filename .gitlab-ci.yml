include: 'https://gitlab-templates.ddbuild.io/slack-notifier/v1/template.yml'

stages:
  - fail_on_tag
  - deps_build
  - source_test
  - binary_build
  - integration_test
  - package_build
  - internal_deploy
  - check_deploy
  - testkitchen_deploy
  - testkitchen_testing
  - pkg_metrics
  - image_build
  - image_deploy
  - deploy6
  - deploy7
  - deploy_invalidate
  - e2e
  - testkitchen_cleanup
  - notify

variables:
  # The SRC_PATH is in the GOPATH of the builders which
  # currently is /go
  SRC_PATH: /go/src/github.com/DataDog/datadog-agent
  # Directory in which we execute the omnibus build.
  # For an unknown reason, it does not go well with
  # a ruby dependency if we build directly into $CI_PROJECT_DIR/.omnibus
  OMNIBUS_BASE_DIR: /.omnibus
  # Directory in which we put the artifacts after the build
  # Must be in $CI_PROJECT_DIR
  OMNIBUS_PACKAGE_DIR: $CI_PROJECT_DIR/.omnibus/pkg/
  # Directory in which we execute the omnibus build for SUSE
  # as we want to separate the RPM built for this distro.
  OMNIBUS_BASE_DIR_SUSE: /.omnibus/suse
  # Directory in which we put the artifacts after the build
  # Must be in $CI_PROJECT_DIR
  OMNIBUS_PACKAGE_DIR_SUSE: $CI_PROJECT_DIR/.omnibus/suse/pkg
  OMNIBUS_BASE_DIR_WIN: c:\omni-base\$CI_RUNNER_ID
  OMNIBUS_BASE_DIR_WIN_OMNIBUS: c:/omni-base/$CI_RUNNER_ID
  DD_AGENT_TESTING_DIR: $CI_PROJECT_DIR/test/kitchen
  STATIC_BINARIES_DIR: bin/static
  DOGSTATSD_BINARIES_DIR: bin/dogstatsd
  AGENT_BINARIES_DIR: bin/agent
  CLUSTER_AGENT_BINARIES_DIR: bin/datadog-cluster-agent
  SYSTEM_PROBE_BINARIES_DIR: bin/system-probe
  DEB_S3_BUCKET: apt.datad0g.com
  RPM_S3_BUCKET: yum.datad0g.com
  WIN_S3_BUCKET: dd-agent-mstesting
  PROCESS_S3_BUCKET: datad0g-process-agent
  ANDROID_S3_BUCKET: dd-agent-androidtesting
  DEB_RPM_BUCKET_BRANCH: nightly  # branch of the DEB_S3_BUCKET and RPM_S3_BUCKET repos to release to, 'nightly' or 'beta'
  DEB_TESTING_S3_BUCKET: apttesting.datad0g.com
  RPM_TESTING_S3_BUCKET: yumtesting.datad0g.com
  WINDOWS_TESTING_S3_BUCKET_A6: pipelines/A6/$CI_PIPELINE_ID
  WINDOWS_TESTING_S3_BUCKET_A7: pipelines/A7/$CI_PIPELINE_ID
  WINDOWS_BUILDS_S3_BUCKET: $WIN_S3_BUCKET/builds
  ANDROID_BUILDS_S3_BUCKET: $ANDROID_S3_BUCKET/builds
  DEB_RPM_TESTING_BUCKET_BRANCH: testing  # branch of the DEB_TESTING_S3_BUCKET and RPM_TESTING_S3_BUCKET repos to release to, 'testing'
  DD_REPO_BRANCH_NAME: $CI_COMMIT_REF_NAME
  S3_CP_OPTIONS: --only-show-errors --region us-east-1 --sse AES256
  S3_CP_CMD: aws s3 cp $S3_CP_OPTIONS
  S3_ARTIFACTS_URI: s3://dd-ci-artefacts-build-stable/$CI_PROJECT_NAME/$CI_PIPELINE_ID
## comment out both lines below (S3_OMNIBUS_CACHE_BUCKET and USE_S3_CACHING) to allow
## build to succeed with S3 caching disabled.
  S3_OMNIBUS_CACHE_BUCKET: dd-ci-datadog-agent-omnibus-cache-build-stable
  USE_S3_CACHING: --omnibus-s3-cache
  S3_DSD6_URI: s3://dsd6-staging
  RELEASE_VERSION_6: nightly
<<<<<<< HEAD
  RELEASE_VERSION_7: nightly
  DATADOG_AGENT_BUILDIMAGES: v2274709-e2557c3
  DATADOG_AGENT_BUILDERS: v2276047-a7cebcb
  DATADOG_AGENT_WINBUILDIMAGES: v2276047-a7cebcb
  DATADOG_AGENT_ARMBUILDIMAGES: v2274709-e2557c3


# Default before_script for all the jobs. If you create a new job and don't want this to execute
# you NEED to overwrite it.
before_script:
  - echo running default before_script
  - cd $SRC_PATH
  - pip install --upgrade --ignore-installed pip setuptools
  - pip install -r requirements.txt
  - inv -e deps --dep-vendor-only
=======
  RELEASE_VERSION_7: nightly-a7
  DATADOG_AGENT_BUILDIMAGES: v2195996-580f7f3
  DATADOG_AGENT_BUILDERS: v2235609-1baad87
  DATADOG_AGENT_WINBUILDIMAGES: v2123666-a884483
  DATADOG_AGENT_ARMBUILDIMAGES: v2195996-580f7f3
  DATADOG_AGENT_SYSPROBE_BUILDIMAGES: v2251287-69dedcf
  BCC_VERSION: v0.12.0
>>>>>>> 5e4c4656

#
# Trigger conditions
#

# run job only when triggered by an external tool (ex: Jenkins). This is used
# for jobs that run both on nightlies and tags
.run_when_triggered: &run_when_triggered
  only:
    - triggers


# anchor to trigger test kitchen setup, run, and cleanup (so all stages
# are run if one stage is run).  Triggers as defined:
# - master
# - tags (a tagged build)
# - triggers (as above, when triggered by an external tool like jenkins)
# - web (when the build is triggered by a specific build request through the
#        web interface.  This way, if a kitchen run is desired on a specific branch,
#        it can be triggered by requesting a specific build)
#
.run_when_testkitchen_triggered: &run_when_testkitchen_triggered
  only:
    - master
    - tags
    - triggers
    - web

# run job only when triggered by an external tool (ex: Jenkins) and when
# RELEASE_VERSION_X is NOT "nightly". In this setting we are building either a
# new tagged version of the agent (an RC for example). In both cases the
# artifacts should be uploaded to our staging repository.

.run_when_triggered_on_tag_6: &run_when_triggered_on_tag_6
  only:
    refs:
      - triggers
  except: # we have to use except since gitlab doens't handle '!=' operator
    variables:
      - $RELEASE_VERSION_6 == "nightly"
      - $RELEASE_VERSION_6 == "" # no  RELEASE_VERSION means a nightly build for omnibus

.run_when_triggered_on_tag_7: &run_when_triggered_on_tag_7
  only:
    refs:
      - triggers
  except: # we have to use except since gitlab doens't handle '!=' operator
    variables:
      - $RELEASE_VERSION_7 == "nightly-a7"
      - $RELEASE_VERSION_7 == "" # no  RELEASE_VERSION means a nightly build for omnibus

# run job only when triggered by an external tool (ex: Jenkins) and when
# RELEASE_VERSION_X is "nightly". In this setting we build from master and update
# the nightly build for windows, linux and docker.

.run_when_triggered_on_nightly: &run_when_triggered_on_nightly
  only:
    refs:
      - triggers
    variables:
      - $RELEASE_VERSION_6 == "nightly"
      - $RELEASE_VERSION_7 == "nightly-a7"

# run job only when triggered on nightly AND when it's a merge to master
.run_when_triggered_on_nightly_or_master: &run_when_triggered_on_nightly_or_master
  only:
    refs:
      - triggers
      - master
    variables:
      - $RELEASE_VERSION_6 == "nightly"
      - $RELEASE_VERSION_7 == "nightly-a7"

# skip job only when triggered by an external tool (ex: Jenkins) and when
# BUILD_AGENT_X is set to "no".

.skip_when_unwanted_on_6: &skip_when_unwanted_on_6
  except:
    variables:
      - $RELEASE_VERSION_6 == ""

.skip_when_unwanted_on_7: &skip_when_unwanted_on_7
  except:
    variables:
      - $RELEASE_VERSION_7 == ""

# Fail if we're running a pipeline on a non-triggered tag build
# NOTE: All jobs with 'needs' dependencies should also 'need' this to workaround a Gitlab issue: https://gitlab.com/gitlab-org/gitlab/issues/31526
fail_on_non_triggered_tag:
  stage: fail_on_tag
  image: 486234852809.dkr.ecr.us-east-1.amazonaws.com/ci/datadog-agent-buildimages/deb_x64:$DATADOG_AGENT_BUILDIMAGES
  tags: [ "runner:main", "size:2xlarge" ]
  script:
    - echo CI_PIPELINE_SOURCE=$CI_PIPELINE_SOURCE CI_COMMIT_TAG=$CI_COMMIT_TAG
    - '[ "$CI_COMMIT_TAG" == "" -o "$CI_PIPELINE_SOURCE" != "push" ]'

#
# deps_build
#
#

# build libbcc
.build_libbcc_common:
  stage: deps_build
  needs: ["fail_on_non_triggered_tag"]
  script:
    - git clone -b "$BCC_VERSION" --depth=1 https://github.com/iovisor/bcc.git /tmp/bcc
    - mkdir /tmp/bcc/build
    - cd /tmp/bcc/build
    - cmake .. -DCMAKE_INSTALL_PREFIX=/opt/libbcc -DCMAKE_EXE_LINKER_FLAGS='-Wl,-rpath,/opt/datadog-agent/embedded/lib' -DCMAKE_SHARED_LINKER_FLAGS='-Wl,-rpath,/opt/datadog-agent/embedded/lib'
    - make -j 4 #"$(nproc)"
    - make install
    - cd /opt/libbcc
    - chmod go-rwx lib/libbcc*
    - rm share/bcc/introspection/bps
    - cp $(ldd lib/libbcc.so | awk '$1 ~ /^libtinfo/ {system("dirname " $3)}')/libtinfo* lib
    - tar cvaf /tmp/libbcc.tar.xz .
    - $S3_CP_CMD /tmp/libbcc.tar.xz $S3_ARTIFACTS_URI/libbcc-$ARCH.tar.xz

build_libbcc_x64:
  extends: .build_libbcc_common
  image: 486234852809.dkr.ecr.us-east-1.amazonaws.com/ci/datadog-agent-buildimages/system-probe_x64:$DATADOG_AGENT_BUILDIMAGES
  tags: [ "runner:main", "size:large" ]
  variables:
    ARCH: amd64

build_libbcc_arm64:
  extends: .build_libbcc_common
  image: 486234852809.dkr.ecr.us-east-1.amazonaws.com/ci/datadog-agent-buildimages/system-probe_arm64:$DATADOG_AGENT_ARMBUILDIMAGES
  tags: ["runner:docker-arm", "platform:arm64"]
  variables:
    ARCH: arm64


#
# source_test
#
#

# run tests for windows-64
.run_tests_windows_base:
  stage: source_test
  needs: ["fail_on_non_triggered_tag"]
  tags: ["runner:windows-docker", "windowsversion:1809"]
  script:
    - docker run --rm -m 4096M -v "$(Get-Location):c:\mnt" -e IS_AWS_CONTAINER=true -e SIGN_WINDOWS=true -e PY_RUNTIMES="$PYTHON_RUNTIMES" 486234852809.dkr.ecr.us-east-1.amazonaws.com/ci/datadog-agent-builders/windows_${ARCH}:$Env:DATADOG_AGENT_WINBUILDIMAGES c:\mnt\tasks\winbuildscripts\unittests.bat

run_tests_windows-x64:
  # temporarily allow failure for tests
  extends: .run_tests_windows_base
  allow_failure: true
  variables:
    PYTHON_RUNTIMES: 3
    ARCH: "x64"

run_tests_windows-x86:
  <<: *run_when_triggered_on_nightly_or_master
  # temporarily allow failure for tests
  extends: .run_tests_windows_base
  allow_failure: true
  variables:
    PYTHON_RUNTIMES: 3
    ARCH: "x86"

.run_tests_preparation: &run_tests_preparation
  needs: ["fail_on_non_triggered_tag"]
  before_script:
    - source /root/.bashrc && conda activate $CONDA_ENV
    - pip install wheel
    - pip install -r requirements.txt
    - go get gopkg.in/yaml.v2
    - go get github.com/stretchr/testify
    - inv -e rtloader.make --install-prefix=$SRC_PATH/dev --python-runtimes "$PYTHON_RUNTIMES"
    - inv -e rtloader.install
    - inv -e rtloader.format --raise-if-changed
    - inv -e rtloader.test
    - inv -e deps --verbose --dep-vendor-only

# run tests for deb-x64
run_tests_deb-x64-py2:
  stage: source_test
  image: 486234852809.dkr.ecr.us-east-1.amazonaws.com/ci/datadog-agent-buildimages/deb_x64:$DATADOG_AGENT_BUILDIMAGES
  tags: [ "runner:main", "size:2xlarge" ]
  variables:
    PYTHON_RUNTIMES: '2'
    CONDA_ENV: ddpy2
  <<: *run_tests_preparation
  script:
    - inv -e test --race --profile --python-runtimes "$PYTHON_RUNTIMES" --cpus 4

run_tests_deb-x64-py3:
  stage: source_test
  image: 486234852809.dkr.ecr.us-east-1.amazonaws.com/ci/datadog-agent-buildimages/deb_x64:$DATADOG_AGENT_BUILDIMAGES
  tags: [ "runner:main", "size:2xlarge" ]
  variables:
    PYTHON_RUNTIMES: '3'
    CONDA_ENV: ddpy3
  <<: *run_tests_preparation
  script:
    - inv -e test --race --profile --python-runtimes "$PYTHON_RUNTIMES" --cpus 4

# run tests for rpm-x64
run_tests_rpm-x64-py2:
  stage: source_test
  image: 486234852809.dkr.ecr.us-east-1.amazonaws.com/ci/datadog-agent-buildimages/rpm_x64:$DATADOG_AGENT_BUILDIMAGES
  tags: [ "runner:main", "size:2xlarge" ]
  variables:
    PYTHON_RUNTIMES: '2'
    CONDA_ENV: ddpy2
  <<: *run_tests_preparation
  script:
    # Exclude systemd because it cannot succeed on Centos 6: the image doesn't have the shared object required by
    # https://github.com/coreos/go-systemd/blob/c8cc474ba8655dfbdb0ac7fcc09b7faf5b643caf/sdjournal/functions.go#L46
    # This is OK because the test on systemd still runs on the debian image above
    - inv -e test --race --profile --python-runtimes "$PYTHON_RUNTIMES" --cpus 4 --build-exclude=systemd

run_tests_rpm-x64-py3:
  stage: source_test
  image: 486234852809.dkr.ecr.us-east-1.amazonaws.com/ci/datadog-agent-buildimages/rpm_x64:$DATADOG_AGENT_BUILDIMAGES
  tags: [ "runner:main", "size:2xlarge" ]
  variables:
    PYTHON_RUNTIMES: '3'
    CONDA_ENV: ddpy3
  <<: *run_tests_preparation
  script:
    # Exclude systemd because it cannot succeed on Centos 6: the image doesn't have the shared object required by
    # https://github.com/coreos/go-systemd/blob/c8cc474ba8655dfbdb0ac7fcc09b7faf5b643caf/sdjournal/functions.go#L46
    # This is OK because the test on systemd still runs on the debian image above
    - inv -e test --race --profile --python-runtimes "$PYTHON_RUNTIMES" --cpus 4 --build-exclude=systemd

# run tests for eBPF code
run_tests_ebpf:
  stage: source_test
  needs: ["fail_on_non_triggered_tag", "build_libbcc_x64"]
  image: 486234852809.dkr.ecr.us-east-1.amazonaws.com/ci/datadog-agent-buildimages/system-probe_x64:$DATADOG_AGENT_BUILDIMAGES
  before_script:
    - cd $SRC_PATH
    - pip3 install distro -c requirements.txt # needed for some of our invoke tasks until the builders image contain it
    - inv -e deps --verbose --dep-vendor-only
    # Retrieve libbcc from S3
    - $S3_CP_CMD $S3_ARTIFACTS_URI/libbcc-amd64.tar.xz /tmp/libbcc.tar.xz
    - mkdir /opt/libbcc
    - tar -xvf /tmp/libbcc.tar.xz -C /opt/libbcc
  tags: [ "runner:main", "size:large" ]
  script:
    # For now only check bpf bytes since we don't have a way to run eBPF tests without mounting a debugfs
    - CGO_CFLAGS='-I/opt/libbcc/include' CGO_LDFLAGS='-Wl,-rpath,/opt/libbcc/lib -L/opt/libbcc/lib' inv -e system-probe.test --only-check-bpf-bytes

# scan the dependencies for security vulnerabilities with snyk
run_security_scan_test:
  stage: source_test
  needs: ["fail_on_non_triggered_tag"]
  image: 486234852809.dkr.ecr.us-east-1.amazonaws.com/snyk:latest
  tags: ["runner:main", "size:large"]
  only:
    - master
  before_script:
    # this image isn't built in the datadog-agent-builders repo
    # it doesn't have invoke so we install the dependencies without invoke
    - mkdir -p $GOPATH/src/github.com/DataDog/datadog-agent
    - rsync -azr --delete ./ $GOPATH/src/github.com/DataDog/datadog-agent
    - cd $GOPATH/src/github.com/DataDog/datadog-agent
    - pip install -r requirements.txt
    - inv -e deps --dep-vendor-only
  script:
    - set +x     # don't print the api key to the logs
    # send the list of the dependencies to snyk
    - SNYK_TOKEN=$(aws ssm get-parameter --region us-east-1 --name ci.datadog-agent.snyk_token --with-decryption --query "Parameter.Value" --out text)
      snyk monitor --project-name=datadog-agent-requirements.txt --file=requirements.txt --package-manager=pip
    - SNYK_TOKEN=$(aws ssm get-parameter --region us-east-1 --name ci.datadog-agent.snyk_token --with-decryption --query "Parameter.Value" --out text)
      snyk monitor --project-name=datadog-agent-gopkg.lock --file=Gopkg.lock

# check consistency of Gopkg.lock
run_dep_check_lock:
  stage: source_test
  needs: ["fail_on_non_triggered_tag"]
  image: 486234852809.dkr.ecr.us-east-1.amazonaws.com/ci/datadog-agent-buildimages/deb_x64:$DATADOG_AGENT_BUILDIMAGES
  tags: [ "runner:main", "size:large" ]
  before_script:
    - cd $SRC_PATH
    - pip install --upgrade --ignore-installed pip setuptools
    - pip install -r requirements.txt
    - inv -e deps --no-dep-ensure --no-checks
  script:
    # Print a message and fail if dep check fails
    - dep check --skip-vendor || (echo "Gopkg.lock is out of sync with Gopkg.toml and project imports. Please run 'inv deps' and commit the change on Gopkg.lock." && false)

#
# binary_build
#

# build dogstatsd static for deb-x64
build_dogstatsd_static-deb_x64:
  stage: binary_build
  image: 486234852809.dkr.ecr.us-east-1.amazonaws.com/ci/datadog-agent-buildimages/deb_x64:$DATADOG_AGENT_BUILDIMAGES
  tags: [ "runner:main", "size:large" ]
  needs: ["fail_on_non_triggered_tag", "run_tests_deb-x64-py3"]
  before_script:
    - source /root/.bashrc && conda activate ddpy3
    - inv -e deps --verbose --dep-vendor-only
  script:
    - inv -e dogstatsd.build --static --major-version 7
    - $S3_CP_CMD $SRC_PATH/$STATIC_BINARIES_DIR/dogstatsd $S3_ARTIFACTS_URI/static/dogstatsd

# build dogstatsd for deb-x64
build_dogstatsd-deb_x64:
  stage: binary_build
  image: 486234852809.dkr.ecr.us-east-1.amazonaws.com/ci/datadog-agent-buildimages/deb_x64:$DATADOG_AGENT_BUILDIMAGES
  tags: [ "runner:main", "size:large" ]
  needs: ["fail_on_non_triggered_tag", "run_tests_deb-x64-py3"]
  before_script:
    - source /root/.bashrc && conda activate ddpy3
    - inv -e deps --verbose --dep-vendor-only
  script:
    - inv -e dogstatsd.build --major-version 7
    - $S3_CP_CMD $SRC_PATH/$DOGSTATSD_BINARIES_DIR/dogstatsd $S3_ARTIFACTS_URI/dogstatsd/dogstatsd

# build dogstatsd static for deb-arm
build_dogstatsd_static-deb_arm64:
  stage: binary_build
  image: 486234852809.dkr.ecr.us-east-1.amazonaws.com/ci/datadog-agent-buildimages/deb_arm64:$DATADOG_AGENT_BUILDIMAGES
  tags: ["runner:docker-arm", "platform:arm64"]
  needs: ["fail_on_non_triggered_tag", "run_tests_deb-x64-py3"]
  variables:
    ARCH: arm64
  before_script:
    - source /root/.bashrc
    # Hack to work around the cloning issue with arm runners
    - mkdir -p $GOPATH/src/github.com/DataDog
    - cp -R $GOPATH/src/github.com/*/*/DataDog/datadog-agent $GOPATH/src/github.com/DataDog
    - cd $SRC_PATH
    - inv -e deps --verbose --dep-vendor-only
  script:
    - inv -e dogstatsd.build --static --major-version 7
    - $S3_CP_CMD $SRC_PATH/$STATIC_BINARIES_DIR/dogstatsd $S3_ARTIFACTS_URI/static/dogstatsd.$ARCH

# build dogstatsd linked for deb-arm
build_dogstatsd-deb_arm64:
  stage: binary_build
  image: 486234852809.dkr.ecr.us-east-1.amazonaws.com/ci/datadog-agent-buildimages/deb_arm64:$DATADOG_AGENT_BUILDIMAGES
  tags: ["runner:docker-arm", "platform:arm64"]
  needs: ["fail_on_non_triggered_tag", "run_tests_deb-x64-py3"]
  variables:
    ARCH: arm64
  before_script:
    - source /root/.bashrc
    # Hack to work around the cloning issue with arm runners
    - mkdir -p $GOPATH/src/github.com/DataDog
    - cp -R $GOPATH/src/github.com/*/*/DataDog/datadog-agent $GOPATH/src/github.com/DataDog
    - cd $SRC_PATH
    - inv -e deps --verbose --dep-vendor-only
  script:
    - inv -e dogstatsd.build --major-version 7
    - $S3_CP_CMD $SRC_PATH/$DOGSTATSD_BINARIES_DIR/dogstatsd $S3_ARTIFACTS_URI/dogstatsd/dogstatsd.$ARCH

# build puppy agent for deb-x64, to make sure the build is not broken because of build flags
build_puppy_agent-deb_x64:
  stage: binary_build
  image: 486234852809.dkr.ecr.us-east-1.amazonaws.com/ci/datadog-agent-buildimages/deb_x64:$DATADOG_AGENT_BUILDIMAGES
  tags: [ "runner:main", "size:large" ]
  needs: ["fail_on_non_triggered_tag", "run_tests_deb-x64-py3"]
  before_script:
    - source /root/.bashrc && conda activate ddpy3
    - inv -e deps --verbose --dep-vendor-only --no-checks
  script:
    - inv -e agent.build --puppy --major-version 7
    - $S3_CP_CMD $SRC_PATH/$AGENT_BINARIES_DIR/agent $S3_ARTIFACTS_URI/puppy/agent

# build puppy agent for ARM, to make sure the build is not broken because of build targets
build_puppy_agent-deb_arm64:
  stage: binary_build
  image: 486234852809.dkr.ecr.us-east-1.amazonaws.com/ci/datadog-agent-buildimages/deb_arm64:$DATADOG_AGENT_BUILDIMAGES
  tags: ["runner:docker-arm", "platform:arm64"]
  needs: ["fail_on_non_triggered_tag", "run_tests_deb-x64-py3"]
  variables:
    ARCH: arm64
  before_script:
    - source /root/.bashrc
    # Hack to work around the cloning issue with arm runners
    - mkdir -p $GOPATH/src/github.com/DataDog
    - cp -R $GOPATH/src/github.com/*/*/DataDog/datadog-agent $GOPATH/src/github.com/DataDog
    - cd $SRC_PATH
    - inv -e deps --verbose --dep-vendor-only --no-checks
  script:
    - GOOS=linux GOARCH=arm inv -e agent.build --puppy --major-version 7

.cluster_agent-build_common: &cluster_agent-build_common
  stage: binary_build
  needs: ["fail_on_non_triggered_tag", "run_dep_check_lock"]
  script:
    - inv -e cluster-agent.build
    - $S3_CP_CMD $SRC_PATH/$CLUSTER_AGENT_BINARIES_DIR/datadog-cluster-agent $S3_ARTIFACTS_URI/datadog-cluster-agent.$ARCH
    - $S3_CP_CMD $SRC_PATH/Dockerfiles/cluster-agent/datadog-cluster.yaml $S3_ARTIFACTS_URI/datadog-cluster.yaml

# build cluster-agent bin
cluster_agent-build_amd64:
  <<: *cluster_agent-build_common
  image: 486234852809.dkr.ecr.us-east-1.amazonaws.com/ci/datadog-agent-buildimages/deb_x64:$DATADOG_AGENT_BUILDIMAGES
  tags: [ "runner:main", "size:large" ]
  variables:
    ARCH: amd64
  before_script:
    - source /root/.bashrc && conda activate ddpy3
    - inv -e deps --verbose --dep-vendor-only

cluster_agent-build_arm64:
  <<: *cluster_agent-build_common
  image: 486234852809.dkr.ecr.us-east-1.amazonaws.com/ci/datadog-agent-buildimages/deb_arm64:$DATADOG_AGENT_BUILDIMAGES
  tags: ["runner:docker-arm", "platform:arm64"]
  variables:
    ARCH: arm64
  before_script:
    - source /root/.bashrc
    # Hack to work around the cloning issue with arm runners
    - mkdir -p $GOPATH/src/github.com/DataDog
    - cp -R $GOPATH/src/github.com/*/*/DataDog/datadog-agent $GOPATH/src/github.com/DataDog
    - cd $SRC_PATH
    - inv -e deps --verbose --dep-vendor-only



#
# integration_test
#

# run benchmarks on deb
# run_benchmarks-deb_x64:
#   stage: integration_test
#   image: 486234852809.dkr.ecr.us-east-1.amazonaws.com/ci/datadog-agent-buildimages/deb_x64:$DATADOG_AGENT_BUILDIMAGES
#   allow_failure: true  # FIXME: this was set to true to temporarily unblock the pipeline
#   tags: [ "runner:main", "size:large" ]
#   script:
#     - inv -e bench.aggregator
#     # FIXME: in our docker image, non ascii characters printed by the benchmark
#     # make invoke traceback. For now, the workaround is to call the benchmarks
#     # manually
#     - inv -e bench.build-dogstatsd

#     - set +x # make sure we don't output the creds to the build log
#     - DD_AGENT_API_KEY=$(aws ssm get-parameter --region us-east-1 --name ci.datadog-agent.dd_agent_api_key --with-decryption --query "Parameter.Value" --out text)

#     # dogstatsd validation - not really benchmarking: gitlab isn't the right place to do this.
#     - ./bin/benchmarks/dogstatsd -pps=20000 -dur 30 -ser 5 -branch $DD_REPO_BRANCH_NAME -api-key $DD_AGENT_API_KEY
#   artifacts:
#     expire_in: 2 weeks
#     paths:
#       - benchmarks

# check the size of the static dogstatsd binary
run_dogstatsd_size_test:
  stage: integration_test
  needs: ["fail_on_non_triggered_tag", "build_dogstatsd_static-deb_x64"]
  image: 486234852809.dkr.ecr.us-east-1.amazonaws.com/ci/datadog-agent-buildimages/deb_x64:$DATADOG_AGENT_BUILDIMAGES
  tags: [ "runner:main", "size:large" ]
  before_script:
    - source /root/.bashrc && conda activate ddpy3
    # Disable global before_script
    - mkdir -p $STATIC_BINARIES_DIR
    - $S3_CP_CMD $S3_ARTIFACTS_URI/static/dogstatsd $STATIC_BINARIES_DIR/dogstatsd
  script:
    - inv -e dogstatsd.size-test --skip-build

# check the size of the static dogstatsd binary
run_dogstatsd_arm_size_test:
  stage: integration_test
  needs: ["fail_on_non_triggered_tag", "build_dogstatsd_static-deb_arm64"]
  image: 486234852809.dkr.ecr.us-east-1.amazonaws.com/ci/datadog-agent-buildimages/deb_arm64:$DATADOG_AGENT_ARMBUILDIMAGES
  tags: ["runner:docker-arm", "platform:arm64"]
  variables:
    ARCH: arm64
  before_script:
    - source /root/.bashrc
    # Disable global before_script
    - mkdir -p $STATIC_BINARIES_DIR
    - $S3_CP_CMD $S3_ARTIFACTS_URI/static/dogstatsd.$ARCH $STATIC_BINARIES_DIR/dogstatsd
  script:
    - inv -e dogstatsd.size-test --skip-build

.system-probe_build_common:
  before_script:
    # Hack to work around the cloning issue with arm runners
    - mkdir -p $GOPATH/src/github.com/DataDog
    - '[[ "$ARCH" == arm64 ]] && cp -R $GOPATH/src/github.com/*/*/DataDog/datadog-agent $GOPATH/src/github.com/DataDog'
    - cd $SRC_PATH
    - inv -e deps --verbose --dep-vendor-only
    # Retrieve libbcc from S3
    - $S3_CP_CMD $S3_ARTIFACTS_URI/libbcc-$ARCH.tar.xz /tmp/libbcc.tar.xz
    - mkdir -p /opt/datadog-agent/embedded
    - tar -xvf /tmp/libbcc.tar.xz -C /opt/datadog-agent/embedded

  script:
    - CGO_CFLAGS='-I/opt/datadog-agent/embedded/include' CGO_LDFLAGS='-Wl,-rpath,/opt/datadog-agent/embedded/lib -L/opt/datadog-agent/embedded/lib' inv -e system-probe.build
    - inv -e system-probe.test --only-check-bpf-bytes
    - $S3_CP_CMD $SRC_PATH/$SYSTEM_PROBE_BINARIES_DIR/system-probe $S3_ARTIFACTS_URI/system-probe.$ARCH

build_system-probe-x64:
  stage: binary_build
  image: 486234852809.dkr.ecr.us-east-1.amazonaws.com/ci/datadog-agent-buildimages/system-probe_x64:$DATADOG_AGENT_SYSPROBE_BUILDIMAGES
  needs: ["fail_on_non_triggered_tag", "build_libbcc_x64", "run_tests_deb-x64-py3"]
  tags: [ "runner:main", "size:large" ]
  extends: .system-probe_build_common
  variables:
    ARCH: amd64

build_system-probe-arm64:
  stage: binary_build
  image: 486234852809.dkr.ecr.us-east-1.amazonaws.com/ci/datadog-agent-buildimages/system-probe_arm64:$DATADOG_AGENT_SYSPROBE_BUILDIMAGES
  needs: ["fail_on_non_triggered_tag", "build_libbcc_arm64", "run_dep_check_lock"]
  tags: ["runner:docker-arm", "platform:arm64"]
  extends: .system-probe_build_common
  variables:
    ARCH: arm64

#
# package_build
#
#
.agent_build_common_deb: &agent_build_common_deb
  script:
    - echo "About to build for $RELEASE_VERSION"
    # remove artifacts from previous pipelines that may come from the cache
    - rm -rf $OMNIBUS_PACKAGE_DIR/*
    # Artifacts and cache must live within project directory but we run omnibus in a neutral directory.
    # Thus, we move the artifacts at the end in a gitlab-friendly dir.
    # Use --skip-deps since the deps are installed by `before_script`.
    - $S3_CP_CMD $S3_ARTIFACTS_URI/system-probe.${PACKAGE_ARCH} /tmp/system-probe
    - chmod 755 /tmp/system-probe
    - $S3_CP_CMD $S3_ARTIFACTS_URI/libbcc-${PACKAGE_ARCH}.tar.xz /tmp/libbcc.tar.xz
    - inv -e agent.omnibus-build --release-version "$RELEASE_VERSION" --major-version "$AGENT_MAJOR_VERSION" --python-runtimes "$PYTHON_RUNTIMES" --base-dir $OMNIBUS_BASE_DIR ${USE_S3_CACHING} --skip-deps --system-probe-bin=/tmp/system-probe --libbcc-tarball=/tmp/libbcc.tar.xz
    - $S3_CP_CMD $OMNIBUS_BASE_DIR/pkg/datadog-agent_*_${PACKAGE_ARCH}.deb $S3_ARTIFACTS_URI/$DESTINATION_DEB
    - $S3_CP_CMD $OMNIBUS_BASE_DIR/pkg/datadog-agent-dbg_*_${PACKAGE_ARCH}.deb $S3_ARTIFACTS_URI/$DESTINATION_DBG_DEB
    - mkdir -p $OMNIBUS_PACKAGE_DIR && cp $OMNIBUS_BASE_DIR/pkg/datadog-agent*_${PACKAGE_ARCH}.deb{,.metadata.json} $OMNIBUS_PACKAGE_DIR
  # TODO: enabling the cache cause builds to be slower and slower on `master`. Re-enable once this is investigated/fixed
  # cache:
  #   # cache per branch
  #   key: $CI_COMMIT_REF_NAME
  #   paths:
  #     - $OMNIBUS_BASE_DIR
  artifacts:
    expire_in: 2 weeks
    paths:
      - $OMNIBUS_PACKAGE_DIR

# build Agent package for deb-x64
agent_deb-x64-a6:
  stage: package_build
  image: 486234852809.dkr.ecr.us-east-1.amazonaws.com/ci/datadog-agent-buildimages/deb_x64:$DATADOG_AGENT_BUILDIMAGES
  tags: [ "runner:main", "size:2xlarge" ]
  needs: ["fail_on_non_triggered_tag", "run_tests_deb-x64-py2", "run_tests_deb-x64-py3", "build_system-probe-x64"]
  variables:
    AWS_CONTAINER_CREDENTIALS_RELATIVE_URI: /credentials
    CONDA_ENV: ddpy3
    AGENT_MAJOR_VERSION: 6
    PYTHON_RUNTIMES: '2,3'
    PACKAGE_ARCH: amd64
    DESTINATION_DEB: 'datadog-agent_6_amd64.deb'
    DESTINATION_DBG_DEB: 'datadog-agent-dbg_6_amd64.deb'
  before_script:
    - source /root/.bashrc && conda activate $CONDA_ENV
    - inv -e deps --verbose --dep-vendor-only
    - export RELEASE_VERSION=$RELEASE_VERSION_6
  <<: *skip_when_unwanted_on_6
  <<: *agent_build_common_deb

agent_deb-x64-a7:
  stage: package_build
  image: 486234852809.dkr.ecr.us-east-1.amazonaws.com/ci/datadog-agent-buildimages/deb_x64:$DATADOG_AGENT_BUILDIMAGES
  tags: [ "runner:main", "size:2xlarge" ]
  needs: ["fail_on_non_triggered_tag", "run_tests_deb-x64-py3", "build_system-probe-x64"]
  variables:
    AWS_CONTAINER_CREDENTIALS_RELATIVE_URI: /credentials
    CONDA_ENV: ddpy3
    AGENT_MAJOR_VERSION: 7
    PYTHON_RUNTIMES: '3'
    PACKAGE_ARCH: amd64
    DESTINATION_DEB: 'datadog-agent_7_amd64.deb'
    DESTINATION_DBG_DEB: 'datadog-agent-dbg_7_amd64.deb'
  before_script:
    - source /root/.bashrc && conda activate $CONDA_ENV
    - inv -e deps --verbose --dep-vendor-only
    - export RELEASE_VERSION=$RELEASE_VERSION_7
  <<: *skip_when_unwanted_on_7
  <<: *agent_build_common_deb

agent_deb-arm-a6:
  stage: package_build
  needs: ["fail_on_non_triggered_tag", "run_dep_check_lock", "build_system-probe-arm64"]
  image: 486234852809.dkr.ecr.us-east-1.amazonaws.com/ci/datadog-agent-buildimages/deb_arm64:$DATADOG_AGENT_ARMBUILDIMAGES
  tags: ["runner:docker-arm", "platform:arm64"]
  variables:
    AGENT_MAJOR_VERSION: 6
    PYTHON_RUNTIMES: '2,3'
    PACKAGE_ARCH: arm64
    DESTINATION_DEB: 'datadog-agent_6_arm64.deb'
    DESTINATION_DBG_DEB: 'datadog-agent-dbg_6_arm64.deb'
  before_script:
    - source /root/.bashrc
    - inv -e deps --verbose --dep-vendor-only
    - export RELEASE_VERSION=$RELEASE_VERSION_6
  <<: *skip_when_unwanted_on_6
  <<: *agent_build_common_deb

agent_deb-arm-a7:
  stage: package_build
  needs: ["fail_on_non_triggered_tag", "run_dep_check_lock", "build_system-probe-arm64"]
  image: 486234852809.dkr.ecr.us-east-1.amazonaws.com/ci/datadog-agent-buildimages/deb_arm64:$DATADOG_AGENT_ARMBUILDIMAGES
  tags: ["runner:docker-arm", "platform:arm64"]
  variables:
    AGENT_MAJOR_VERSION: 7
    PYTHON_RUNTIMES: '3'
    PACKAGE_ARCH: arm64
    DESTINATION_DEB: 'datadog-agent_7_arm64.deb'
    DESTINATION_DBG_DEB: 'datadog-agent-dbg_7_arm64.deb'
  before_script:
    - source /root/.bashrc
    - inv -e deps --verbose --dep-vendor-only
    - export RELEASE_VERSION=$RELEASE_VERSION_7
  <<: *skip_when_unwanted_on_7
  <<: *agent_build_common_deb

# build Agent package for deb-x64
puppy_deb-x64:
  stage: package_build
  image: 486234852809.dkr.ecr.us-east-1.amazonaws.com/ci/datadog-agent-buildimages/deb_x64:$DATADOG_AGENT_BUILDIMAGES
  tags: [ "runner:main", "size:2xlarge" ]
  needs: ["fail_on_non_triggered_tag", "build_puppy_agent-deb_x64", "build_system-probe-x64"]
  variables:
    AWS_CONTAINER_CREDENTIALS_RELATIVE_URI: /credentials
    PACKAGE_ARCH: amd64
  before_script:
    - source /root/.bashrc && conda activate ddpy3
    - inv -e deps --verbose --dep-vendor-only --no-checks
  <<: *skip_when_unwanted_on_7
  script:
    # remove artifacts from previous pipelines that may come from the cache
    - rm -rf $OMNIBUS_PACKAGE_DIR/*
    # Artifacts and cache must live within project directory but we run omnibus in a neutral directory.
    # Thus, we move the artifacts at the end in a gitlab-friendly dir.
    # Use --skip-deps since the deps are installed by `before_script`.
    - $S3_CP_CMD $S3_ARTIFACTS_URI/system-probe.${PACKAGE_ARCH} /tmp/system-probe
    - chmod 755 /tmp/system-probe
    - $S3_CP_CMD $S3_ARTIFACTS_URI/libbcc-${PACKAGE_ARCH}.tar.xz /tmp/libbcc.tar.xz
    - inv -e agent.omnibus-build --puppy --log-level debug --release-version "$RELEASE_VERSION_7" --major-version 7 --base-dir $OMNIBUS_BASE_DIR --skip-deps --system-probe-bin=/tmp/system-probe --libbcc-tarball=/tmp/libbcc.tar.xz
    - find $OMNIBUS_BASE_DIR/pkg -name "datadog-puppy*_amd64.deb" -exec dpkg -c {} \;
    - $S3_CP_CMD $OMNIBUS_BASE_DIR/pkg/datadog-puppy*_amd64.deb $S3_ARTIFACTS_URI/datadog-puppy_amd64.deb
    - mkdir -p $OMNIBUS_PACKAGE_DIR && cp $OMNIBUS_BASE_DIR/pkg/datadog-puppy*_amd64.deb{,.metadata.json} $OMNIBUS_PACKAGE_DIR
  # TODO: enabling the cache cause builds to be slower and slower on `master`. Re-enable once this is investigated/fixed
  # cache:
  #   # cache per branch
  #   key: $CI_COMMIT_REF_NAME
  #   paths:
  #     - $OMNIBUS_BASE_DIR
  artifacts:
    expire_in: 2 weeks
    paths:
      - $OMNIBUS_PACKAGE_DIR

.agent_build_common_rpm: &agent_build_common_rpm
  script:
    - echo "About to build for $RELEASE_VERSION"
    # remove artifacts from previous pipelines that may come from the cache
    - rm -rf $OMNIBUS_PACKAGE_DIR/*
    # Artifacts and cache must live within project directory but we run omnibus in a neutral directory.
    # Thus, we move the artifacts at the end in a gitlab-friendly dir.
    - set +x
    - RPM_GPG_KEY=$(aws ssm get-parameter --region us-east-1 --name ci.datadog-agent.rpm_signing_private_key_e09422b3 --with-decryption --query "Parameter.Value" --out text)
    - printf -- "$RPM_GPG_KEY" | gpg --import --batch
    - export RPM_SIGNING_PASSPHRASE=$(aws ssm get-parameter --region us-east-1 --name ci.datadog-agent.rpm_signing_key_passphrase_e09422b3 --with-decryption --query "Parameter.Value" --out text)
    - set -x
    # use --skip-deps since the deps are installed by `before_script`
    - $S3_CP_CMD $S3_ARTIFACTS_URI/system-probe.${PACKAGE_ARCH} /tmp/system-probe
    - chmod 755 /tmp/system-probe
    - $S3_CP_CMD $S3_ARTIFACTS_URI/libbcc-${PACKAGE_ARCH}.tar.xz /tmp/libbcc.tar.xz
    - inv -e agent.omnibus-build --release-version "$RELEASE_VERSION" --major-version "$AGENT_MAJOR_VERSION" --python-runtimes "$PYTHON_RUNTIMES" --base-dir $OMNIBUS_BASE_DIR  ${USE_S3_CACHING} --skip-deps --system-probe-bin=/tmp/system-probe --libbcc-tarball=/tmp/libbcc.tar.xz
    - find $OMNIBUS_BASE_DIR/pkg -type f -name '*.rpm' ! -name '*dbg*.rpm' -print0 | xargs -0 -I '{}' rpm -i '{}'
    - find $OMNIBUS_BASE_DIR/pkg -type f -name '*dbg*.rpm' -print0 | xargs -0 -I '{}' rpm -i '{}'
    - mkdir -p $OMNIBUS_PACKAGE_DIR && cp $OMNIBUS_BASE_DIR/pkg/*.{rpm,metadata.json} $OMNIBUS_PACKAGE_DIR
  # TODO: enabling the cache cause builds to be slower and slower on `master`. Re-enable once this is investigated/fixed
  # cache:
  #   # cache per branch
  #   key: $CI_COMMIT_REF_NAME
  #   paths:
  #     - $OMNIBUS_BASE_DIR
  artifacts:
    expire_in: 2 weeks
    paths:
      - $OMNIBUS_PACKAGE_DIR

# build Agent package for rpm-x64
agent_rpm-x64-a6:
  stage: package_build
  image: 486234852809.dkr.ecr.us-east-1.amazonaws.com/ci/datadog-agent-buildimages/rpm_x64:$DATADOG_AGENT_BUILDIMAGES
  tags: [ "runner:main", "size:2xlarge" ]
  needs: ["fail_on_non_triggered_tag", "run_tests_rpm-x64-py2", "run_tests_rpm-x64-py3", "build_system-probe-x64"]
  variables:
    AWS_CONTAINER_CREDENTIALS_RELATIVE_URI: /credentials
    AGENT_MAJOR_VERSION: 6
    PYTHON_RUNTIMES: '2,3'
    PACKAGE_ARCH: amd64
    CONDA_ENV: ddpy3
  before_script:
    - source /root/.bashrc && conda activate $CONDA_ENV
    - inv -e deps --verbose --dep-vendor-only
    - export RELEASE_VERSION=$RELEASE_VERSION_6
  <<: *skip_when_unwanted_on_6
  <<: *agent_build_common_rpm

# build Agent package for rpm-x64
agent_rpm-x64-a7:
  stage: package_build
  image: 486234852809.dkr.ecr.us-east-1.amazonaws.com/ci/datadog-agent-buildimages/rpm_x64:$DATADOG_AGENT_BUILDIMAGES
  tags: [ "runner:main", "size:2xlarge" ]
  needs: ["fail_on_non_triggered_tag", "run_tests_rpm-x64-py3", "build_system-probe-x64"]
  variables:
    AWS_CONTAINER_CREDENTIALS_RELATIVE_URI: /credentials
    AGENT_MAJOR_VERSION: 7
    PYTHON_RUNTIMES: '3'
    PACKAGE_ARCH: amd64
    CONDA_ENV: ddpy3
  before_script:
    - source /root/.bashrc && conda activate $CONDA_ENV
    - inv -e deps --verbose --dep-vendor-only
    - export RELEASE_VERSION=$RELEASE_VERSION_7
  <<: *skip_when_unwanted_on_7
  <<: *agent_build_common_rpm

  # build Agent package for rpm-arm64
agent_rpm-arm-a6:
  stage: package_build
  needs: ["fail_on_non_triggered_tag", "run_dep_check_lock", "build_system-probe-arm64"]
  image: 486234852809.dkr.ecr.us-east-1.amazonaws.com/ci/datadog-agent-buildimages/rpm_arm64:$DATADOG_AGENT_ARMBUILDIMAGES
  tags: ["runner:docker-arm", "platform:arm64"]
  variables:
    AGENT_MAJOR_VERSION: 6
    PYTHON_RUNTIMES: '2,3'
    PACKAGE_ARCH: arm64
  before_script:
    - source /root/.bashrc
    - inv -e deps --verbose --dep-vendor-only
    - export RELEASE_VERSION=$RELEASE_VERSION_6
  <<: *skip_when_unwanted_on_6
  <<: *agent_build_common_rpm

# build Agent package for rpm-arm64
agent_rpm-arm-a7:
  stage: package_build
  needs: ["fail_on_non_triggered_tag", "run_dep_check_lock", "build_system-probe-arm64"]
  image: 486234852809.dkr.ecr.us-east-1.amazonaws.com/ci/datadog-agent-buildimages/rpm_arm64:$DATADOG_AGENT_ARMBUILDIMAGES
  tags: ["runner:docker-arm", "platform:arm64"]
  variables:
    AGENT_MAJOR_VERSION: 7
    PYTHON_RUNTIMES: '3'
    PACKAGE_ARCH: arm64
  before_script:
    - source /root/.bashrc
    - inv -e deps --verbose --dep-vendor-only
    - export RELEASE_VERSION=$RELEASE_VERSION_7
  <<: *skip_when_unwanted_on_7
  <<: *agent_build_common_rpm


.agent_build_common_suse_rpm: &agent_build_common_suse_rpm
  script:
    - echo "About to build for $RELEASE_VERSION"
    # remove artifacts from previous pipelines that may come from the cache
    - rm -rf $OMNIBUS_PACKAGE_DIR_SUSE/*
    # Artifacts and cache must live within project directory but we run omnibus in a neutral directory.
    # Thus, we move the artifacts at the end in a gitlab-friendly dir.
    - set +x
    - RPM_GPG_KEY=$(aws ssm get-parameter --region us-east-1 --name ci.datadog-agent.rpm_signing_private_key_e09422b3 --with-decryption --query "Parameter.Value" --out text)
    - printf -- "$RPM_GPG_KEY" | gpg --import --batch
    - export RPM_SIGNING_PASSPHRASE=$(aws ssm get-parameter --region us-east-1 --name ci.datadog-agent.rpm_signing_key_passphrase_e09422b3 --with-decryption --query "Parameter.Value" --out text)
    - set -x
    # use --skip-deps since the deps are installed by `before_script`
    - $S3_CP_CMD $S3_ARTIFACTS_URI/system-probe.${PACKAGE_ARCH} /tmp/system-probe
    - chmod 755 /tmp/system-probe
    - $S3_CP_CMD $S3_ARTIFACTS_URI/libbcc-${PACKAGE_ARCH}.tar.xz /tmp/libbcc.tar.xz
    - inv -e agent.omnibus-build --release-version "$RELEASE_VERSION" --major-version "$AGENT_MAJOR_VERSION" --python-runtimes "$PYTHON_RUNTIMES" --base-dir $OMNIBUS_BASE_DIR_SUSE ${USE_S3_CACHING} --skip-deps --system-probe-bin=/tmp/system-probe --libbcc-tarball=/tmp/libbcc.tar.xz
    - find $OMNIBUS_BASE_DIR_SUSE/pkg -type f -name '*.rpm' ! -name '*dbg*.rpm' -print0 | xargs -0 -I '{}' zypper in '{}'
    - find $OMNIBUS_BASE_DIR_SUSE/pkg -type f -name '*dbg*.rpm' -print0 | xargs -0 -I '{}' zypper in '{}'
    - mkdir -p $OMNIBUS_PACKAGE_DIR_SUSE && cp $OMNIBUS_BASE_DIR_SUSE/pkg/*.{rpm,metadata.json} $OMNIBUS_PACKAGE_DIR_SUSE
    # FIXME: skip the installation step until we fix the preinst/postinst scripts in the rpm package
    # to also work with SUSE11
    # - rpm -i $OMNIBUS_PACKAGE_DIR_SUSE/*.rpm
  # TODO: enabling the cache cause builds to be slower and slower on `master`. Re-enable once this is investigated/fixed
  # cache:
  #   # cache per branch
  #   key: $CI_COMMIT_REF_NAME
  #   paths:
  #     - $OMNIBUS_BASE_DIR_SUSE
  artifacts:
    expire_in: 2 weeks
    paths:
      - $OMNIBUS_PACKAGE_DIR_SUSE

# build Agent package for suse-x64
agent_suse-x64-a6:
  stage: package_build
  needs: ["fail_on_non_triggered_tag", "run_tests_rpm-x64-py2", "run_tests_rpm-x64-py3", "build_system-probe-x64"]
  image: 486234852809.dkr.ecr.us-east-1.amazonaws.com/ci/datadog-agent-builders/suse_x64:$DATADOG_AGENT_BUILDERS
  tags: [ "runner:main", "size:2xlarge" ]
  variables:
    AWS_CONTAINER_CREDENTIALS_RELATIVE_URI: /credentials
    AGENT_MAJOR_VERSION: 6
    PYTHON_RUNTIMES: '2,3'
    PACKAGE_ARCH: amd64
  before_script:
    - export RELEASE_VERSION=$RELEASE_VERSION_6
    - inv -e deps --verbose --dep-vendor-only
  <<: *skip_when_unwanted_on_6
  <<: *agent_build_common_suse_rpm

# build Agent package for suse-x64
agent_suse-x64-a7:
  stage: package_build
  needs: ["fail_on_non_triggered_tag", "run_tests_rpm-x64-py3", "build_system-probe-x64"]
  image: 486234852809.dkr.ecr.us-east-1.amazonaws.com/ci/datadog-agent-builders/suse_x64:$DATADOG_AGENT_BUILDERS
  tags: [ "runner:main", "size:2xlarge" ]
  variables:
    AWS_CONTAINER_CREDENTIALS_RELATIVE_URI: /credentials
    AGENT_MAJOR_VERSION: 7
    PYTHON_RUNTIMES: '3'
    PACKAGE_ARCH: amd64
  before_script:
    - export RELEASE_VERSION=$RELEASE_VERSION_7
    - inv -e deps --verbose --dep-vendor-only
  <<: *skip_when_unwanted_on_7
  <<: *agent_build_common_suse_rpm

# cloudfoundry puppy build/windows
windows_zip_agent_binaries_x64:
  stage: package_build
  tags: ["runner:windows-docker", "windowsversion:1809"]
  needs: ["fail_on_non_triggered_tag", "run_dep_check_lock"]
  variables:
    ARCH: "x64"
    AGENT_MAJOR_VERSION: 7
    OMNIBUS_TARGET: agent_binaries
  before_script:
    - set RELEASE_VERSION $RELEASE_VERSION_7
  script:
    - if (Test-Path .omnibus) { remove-item -recurse -force .omnibus }
    - if (Test-Path build-out) { remove-item -recurse -force build-out }
    - mkdir .omnibus\pkg
    - docker run --rm -m 4096M -v "$(Get-Location):c:\mnt" -e OMNIBUS_TARGET=${OMNIBUS_TARGET} -e WINDOWS_BUILDER=true -e RELEASE_VERSION="$RELEASE_VERSION" -e MAJOR_VERSION="$AGENT_MAJOR_VERSION" -e PY_RUNTIMES="$PYTHON_RUNTIMES" -e IS_AWS_CONTAINER=true -e SIGN_WINDOWS=true 486234852809.dkr.ecr.us-east-1.amazonaws.com/ci/datadog-agent-builders/windows_${ARCH}:$Env:DATADOG_AGENT_WINBUILDIMAGES c:\mnt\tasks\winbuildscripts\buildwin.bat
    - copy build-out\*.zip .omnibus\pkg
  artifacts:
    expire_in: 2 weeks
    paths:
      - .omnibus/pkg

##
## windows dockerized builds
##

.windows_msi_base:
  stage: package_build
  needs: ["fail_on_non_triggered_tag", "run_dep_check_lock"]
  tags: ["runner:windows-docker", "windowsversion:1809"]
  # Unavailable on gitlab < 12.3
  # timeout: 2h 00m
  script:
    - if (Test-Path .omnibus) { remove-item -recurse -force .omnibus }
    - if (Test-Path build-out) { remove-item -recurse -force build-out }
    - mkdir .omnibus\pkg
    - docker run --rm -m 4096M -v "$(Get-Location):c:\mnt" -e CI_JOB_ID=${CI_JOB_ID} -e OMNIBUS_TARGET=${OMNIBUS_TARGET} -e WINDOWS_BUILDER=true -e RELEASE_VERSION="$RELEASE_VERSION" -e MAJOR_VERSION="$AGENT_MAJOR_VERSION" -e PY_RUNTIMES="$PYTHON_RUNTIMES" -e IS_AWS_CONTAINER=true -e SIGN_WINDOWS=true 486234852809.dkr.ecr.us-east-1.amazonaws.com/ci/datadog-agent-builders/windows_${ARCH}:$Env:DATADOG_AGENT_WINBUILDIMAGES c:\mnt\tasks\winbuildscripts\buildwin.bat
    - copy build-out\${CI_JOB_ID}\*.msi .omnibus\pkg
    - if (Test-Path build-out\${CI_JOB_ID}\*.zip) { copy build-out\${CI_JOB_ID}\*.zip .omnibus\pkg }
    - remove-item -recurse -force build-out\${CI_JOB_ID}
    - get-childitem build-out
    - get-childitem .omnibus\pkg
  artifacts:
    expire_in: 2 weeks
    paths:
      - .omnibus/pkg

.windows_main_agent_base:
  extends: .windows_msi_base
  variables:
    OMNIBUS_TARGET: main

windows_msi_x64-a7:
  extends: .windows_main_agent_base
  variables:
    ARCH: "x64"
    AGENT_MAJOR_VERSION: 7
    PYTHON_RUNTIMES: '3'
  before_script:
    - set RELEASE_VERSION $RELEASE_VERSION_7
  <<: *skip_when_unwanted_on_7

windows_msi_x86-a7:
  extends: .windows_main_agent_base
  variables:
    ARCH: "x86"
    AGENT_MAJOR_VERSION: 7
    PYTHON_RUNTIMES: '3'
  before_script:
    - set RELEASE_VERSION $RELEASE_VERSION_7
  <<: *skip_when_unwanted_on_7
  <<: *run_when_triggered_on_nightly_or_master

windows_msi_x64-a6:
  extends: .windows_main_agent_base
  variables:
    ARCH: "x64"
    AGENT_MAJOR_VERSION: 6
    PYTHON_RUNTIMES: '2,3'
  before_script:
    - set RELEASE_VERSION $RELEASE_VERSION_6
  <<: *skip_when_unwanted_on_6

windows_msi_x86-a6:
  extends: .windows_main_agent_base
  variables:
    ARCH: "x86"
    AGENT_MAJOR_VERSION: 6
    PYTHON_RUNTIMES: '2,3'
  before_script:
    - set RELEASE_VERSION $RELEASE_VERSION_6
  <<: *skip_when_unwanted_on_6
  <<: *run_when_triggered_on_nightly_or_master

.windows_puppy_agent_base:
  extends: .windows_msi_base
  variables:
    OMNIBUS_TARGET: puppy


# build dogstatsd package for Windows
windows_dsd_msi_x64:
  extends: .windows_msi_base
  variables:
    ARCH: "x64"
    PYTHON_RUNTIMES: ""
    AGENT_MAJOR_VERSION: '7'
    OMNIBUS_TARGET: dogstatsd
  before_script:
    - set RELEASE_VERSION $RELEASE_VERSION_7

# build Agent package for android
agent_android_apk:
  stage: package_build
  image: 486234852809.dkr.ecr.us-east-1.amazonaws.com/ci/datadog-agent-builders/android_builder:$DATADOG_AGENT_BUILDERS
  tags: [ "runner:main", "size:large" ]
  variables:
    AWS_CONTAINER_CREDENTIALS_RELATIVE_URI: /credentials
  <<: *skip_when_unwanted_on_7
  <<: *run_when_triggered_on_nightly_or_master
  before_script:
    - echo running android before_script
    - cd $SRC_PATH
    - pip install -U pip
    - pip install -r requirements.txt
    - inv -e deps --android --dep-vendor-only --no-checks
    # Some Android license has changed, we have to accept the new version.
    # But on top of that, there is a bug in sdkmanager not updating correctly
    # the existing license, so, we have to manually accept the new license.
    # https://issuetracker.google.com/issues/123054726
    # The real fix will be to change the builders
    - echo "24333f8a63b6825ea9c5514f83c2829b004d1fee" > "$ANDROID_HOME/licenses/android-sdk-license"
  script:
    # remove artifacts from previous pipelines that may come from the cache
    - rm -rf $OMNIBUS_PACKAGE_DIR/*
    # for now do the steps manually.  Should eventually move this to an invoke
    # task
    - inv -e android.build --major-version 7
    - mkdir -p $OMNIBUS_PACKAGE_DIR
    - cp ./bin/agent/ddagent-*-unsigned.apk $OMNIBUS_PACKAGE_DIR
  artifacts:
    expire_in: 2 weeks
    paths:
      - $OMNIBUS_PACKAGE_DIR

# build Dogstastd package for deb-x64
dogstatsd_deb-x64:
  stage: package_build
  image: 486234852809.dkr.ecr.us-east-1.amazonaws.com/ci/datadog-agent-buildimages/deb_x64:$DATADOG_AGENT_BUILDIMAGES
  tags: [ "runner:main", "size:large" ]
  needs: ["fail_on_non_triggered_tag", "build_dogstatsd-deb_x64"]
  <<: *skip_when_unwanted_on_7
  variables:
    AWS_CONTAINER_CREDENTIALS_RELATIVE_URI: /credentials
  before_script:
    - source /root/.bashrc && conda activate ddpy3
    - inv -e deps --verbose --dep-vendor-only
  script:
    # remove artifacts from previous pipelines that may come from the cache
    - rm -rf $OMNIBUS_PACKAGE_DIR/*
    # Artifacts and cache must live within project directory but we run omnibus in a neutral directory.
    # Thus, we move the artifacts at the end in a gitlab-friendly dir.
    # Use --skip-deps since the deps are installed by `before_script`.
    - inv -e dogstatsd.omnibus-build --release-version "$RELEASE_VERSION_7" --major-version 7 --base-dir $OMNIBUS_BASE_DIR ${USE_S3_CACHING} --skip-deps
    - find $OMNIBUS_BASE_DIR/pkg -name "datadog-dogstatsd*_amd64.deb" -exec dpkg -c {} \;
    - $S3_CP_CMD $OMNIBUS_BASE_DIR/pkg/datadog-dogstatsd*_amd64.deb $S3_ARTIFACTS_URI/datadog-dogstatsd_amd64.deb
    - mkdir -p $OMNIBUS_PACKAGE_DIR && cp $OMNIBUS_BASE_DIR/pkg/datadog-dogstatsd*_amd64.deb{,.metadata.json} $OMNIBUS_PACKAGE_DIR
  # TODO: enabling the cache cause builds to be slower and slower on `master`. Re-enable once this is investigated/fixed
  # cache:
  #   # cache per branch
  #   key: $CI_COMMIT_REF_NAME
  #   paths:
  #     - $OMNIBUS_BASE_DIR
  artifacts:
    expire_in: 2 weeks
    paths:
      - $OMNIBUS_PACKAGE_DIR

# build Dogstastd package for rpm-x64
dogstatsd_rpm-x64:
  stage: package_build
  image: 486234852809.dkr.ecr.us-east-1.amazonaws.com/ci/datadog-agent-buildimages/rpm_x64:$DATADOG_AGENT_BUILDIMAGES
  tags: [ "runner:main", "size:large" ]
  needs: ["fail_on_non_triggered_tag", "build_dogstatsd-deb_x64"]
  <<: *skip_when_unwanted_on_7
  variables:
    AWS_CONTAINER_CREDENTIALS_RELATIVE_URI: /credentials
  before_script:
    - source /root/.bashrc && conda activate ddpy3
    - inv -e deps --verbose --dep-vendor-only
  script:
    # remove artifacts from previous pipelines that may come from the cache
    - rm -rf $OMNIBUS_PACKAGE_DIR/*
    # Artifacts and cache must live within project directory but we run omnibus
    # from the GOPATH (see above). We then call `invoke` passing --base-dir,
    # pointing to a gitlab-friendly location.
    - set +x
    - RPM_GPG_KEY=$(aws ssm get-parameter --region us-east-1 --name ci.datadog-agent.rpm_signing_private_key --with-decryption --query "Parameter.Value" --out text)
    - printf -- "$RPM_GPG_KEY" | gpg --import --batch
    - export RPM_SIGNING_PASSPHRASE=$(aws ssm get-parameter --region us-east-1 --name ci.datadog-agent.rpm_signing_key_passphrase --with-decryption --query "Parameter.Value" --out text)
    - set -x
    # Use --skip-deps since the deps are installed by `before_script`.
    - inv -e dogstatsd.omnibus-build --release-version "$RELEASE_VERSION_7" --major-version 7 --base-dir $OMNIBUS_BASE_DIR ${USE_S3_CACHING} --skip-deps
    - find $OMNIBUS_BASE_DIR/pkg -type f -name '*.rpm' -print0 | sort -z | xargs -0 -I '{}' rpm -i '{}'
    - mkdir -p $OMNIBUS_PACKAGE_DIR && cp $OMNIBUS_BASE_DIR/pkg/*.{rpm,metadata.json} $OMNIBUS_PACKAGE_DIR
  # TODO: enabling the cache cause builds to be slower and slower on `master`. Re-enable once this is investigated/fixed
  # cache:
  #   # cache per branch
  #   key: $CI_COMMIT_REF_NAME
  #   paths:
  #     - $OMNIBUS_BASE_DIR
  artifacts:
    expire_in: 2 weeks
    paths:
      - $OMNIBUS_PACKAGE_DIR


# build Dogstastd package for rpm-x64
dogstatsd_suse-x64:
  stage: package_build
  image: 486234852809.dkr.ecr.us-east-1.amazonaws.com/ci/datadog-agent-builders/suse_x64:$DATADOG_AGENT_BUILDERS
  tags: [ "runner:main", "size:large" ]
  needs: ["fail_on_non_triggered_tag", "build_dogstatsd-deb_x64"]
  <<: *skip_when_unwanted_on_7
  variables:
    AWS_CONTAINER_CREDENTIALS_RELATIVE_URI: /credentials
  before_script:
    - inv -e deps --dep-vendor-only
  script:
    # remove artifacts from previous pipelines that may come from the cache
    - rm -rf $OMNIBUS_PACKAGE_DIR/*
    # Artifacts and cache must live within project directory but we run omnibus
    # from the GOPATH (see above). We then call `invoke` passing --base-dir,
    # pointing to a gitlab-friendly location.
    - set +x
    - RPM_GPG_KEY=$(aws ssm get-parameter --region us-east-1 --name ci.datadog-agent.rpm_signing_private_key --with-decryption --query "Parameter.Value" --out text)
    - printf -- "$RPM_GPG_KEY" | gpg --import --batch
    - export RPM_SIGNING_PASSPHRASE=$(aws ssm get-parameter --region us-east-1 --name ci.datadog-agent.rpm_signing_key_passphrase --with-decryption --query "Parameter.Value" --out text)
    - set -x
    # Use --skip-deps since the deps are installed by `before_script`.
    - inv -e dogstatsd.omnibus-build --release-version "$RELEASE_VERSION_7" --major-version 7 --base-dir $OMNIBUS_BASE_DIR_SUSE ${USE_S3_CACHING} --skip-deps
    - find $OMNIBUS_BASE_DIR_SUSE/pkg -type f -name '*.rpm' -print0 | sort -z | xargs -0 -I '{}' rpm -i '{}'
    - mkdir -p $OMNIBUS_PACKAGE_DIR_SUSE && cp $OMNIBUS_BASE_DIR_SUSE/pkg/*.{rpm,metadata.json} $OMNIBUS_PACKAGE_DIR_SUSE
  # TODO: enabling the cache cause builds to be slower and slower on `master`. Re-enable once this is investigated/fixed
  # cache:
  #   # cache per branch
  #   key: $CI_COMMIT_REF_NAME
  #   paths:
  #     - $OMNIBUS_BASE_DIR_SUSE
  artifacts:
    expire_in: 2 weeks
    paths:
      - $OMNIBUS_PACKAGE_DIR_SUSE

# deploy debian packages to apt staging repo
deploy_deb_testing-a6:
  stage: testkitchen_deploy
  needs: ["fail_on_non_triggered_tag", "agent_deb-x64-a6"]
  image: 486234852809.dkr.ecr.us-east-1.amazonaws.com/ci/datadog-agent-builders/deploy:$DATADOG_AGENT_BUILDERS
  before_script:
    - ls $OMNIBUS_PACKAGE_DIR
  <<: *run_when_testkitchen_triggered
  <<: *skip_when_unwanted_on_6
  tags: [ "runner:main", "size:large" ]
  variables:
    DD_PIPELINE_ID: $CI_PIPELINE_ID-a6
  script:
    - source /usr/local/rvm/scripts/rvm
    - rvm use 2.4

    - set +x # make sure we don't output the creds to the build log

    - APT_SIGNING_KEY_ID=$(aws ssm get-parameter --region us-east-1 --name ci.datadog-agent.apt_signing_key_id --with-decryption --query "Parameter.Value" --out text)
    - APT_SIGNING_PRIVATE_KEY_PART1=$(aws ssm get-parameter --region us-east-1 --name ci.datadog-agent.apt_signing_private_key_part1 --with-decryption --query "Parameter.Value" --out text)
    - APT_SIGNING_PRIVATE_KEY_PART2=$(aws ssm get-parameter --region us-east-1 --name ci.datadog-agent.apt_signing_private_key_part2 --with-decryption --query "Parameter.Value" --out text)
    - APT_SIGNING_KEY_PASSPHRASE=$(aws ssm get-parameter --region us-east-1 --name ci.datadog-agent.apt_signing_key_passphrase --with-decryption --query "Parameter.Value" --out text)

    - echo "$APT_SIGNING_KEY_ID"
    - printf -- "$APT_SIGNING_PRIVATE_KEY_PART1\n$APT_SIGNING_PRIVATE_KEY_PART2\n" | gpg --import --batch

    - echo "$APT_SIGNING_KEY_PASSPHRASE" | deb-s3 upload -c "pipeline-$DD_PIPELINE_ID" -m 6 -b $DEB_TESTING_S3_BUCKET -a amd64 --sign=$APT_SIGNING_KEY_ID --gpg_options="--passphrase-fd 0 --pinentry-mode loopback --batch --digest-algo SHA512" --preserve_versions --visibility public $OMNIBUS_PACKAGE_DIR/datadog-*_6*amd64.deb
    - echo "$APT_SIGNING_KEY_PASSPHRASE" | deb-s3 upload -c "pipeline-$DD_PIPELINE_ID" -m 6 -b $DEB_TESTING_S3_BUCKET -a x86_64 --sign=$APT_SIGNING_KEY_ID --gpg_options="--passphrase-fd 0 --pinentry-mode loopback --batch --digest-algo SHA512" --preserve_versions --visibility public $OMNIBUS_PACKAGE_DIR/datadog-*_6*amd64.deb

deploy_deb_testing-a7:
  stage: testkitchen_deploy
  needs: ["fail_on_non_triggered_tag", "agent_deb-x64-a7"]
  image: 486234852809.dkr.ecr.us-east-1.amazonaws.com/ci/datadog-agent-builders/deploy:$DATADOG_AGENT_BUILDERS
  before_script:
    - ls $OMNIBUS_PACKAGE_DIR
  <<: *run_when_testkitchen_triggered
  <<: *skip_when_unwanted_on_7
  tags: [ "runner:main", "size:large" ]
  variables:
    DD_PIPELINE_ID: $CI_PIPELINE_ID-a7
  script:
    - source /usr/local/rvm/scripts/rvm
    - rvm use 2.4

    - set +x # make sure we don't output the creds to the build log

    - APT_SIGNING_KEY_ID=$(aws ssm get-parameter --region us-east-1 --name ci.datadog-agent.apt_signing_key_id --with-decryption --query "Parameter.Value" --out text)
    - APT_SIGNING_PRIVATE_KEY_PART1=$(aws ssm get-parameter --region us-east-1 --name ci.datadog-agent.apt_signing_private_key_part1 --with-decryption --query "Parameter.Value" --out text)
    - APT_SIGNING_PRIVATE_KEY_PART2=$(aws ssm get-parameter --region us-east-1 --name ci.datadog-agent.apt_signing_private_key_part2 --with-decryption --query "Parameter.Value" --out text)
    - APT_SIGNING_KEY_PASSPHRASE=$(aws ssm get-parameter --region us-east-1 --name ci.datadog-agent.apt_signing_key_passphrase --with-decryption --query "Parameter.Value" --out text)

    - echo "$APT_SIGNING_KEY_ID"
    - printf -- "$APT_SIGNING_PRIVATE_KEY_PART1\n$APT_SIGNING_PRIVATE_KEY_PART2\n" | gpg --import --batch

    - echo "$APT_SIGNING_KEY_PASSPHRASE" | deb-s3 upload -c "pipeline-$DD_PIPELINE_ID" -m 7 -b $DEB_TESTING_S3_BUCKET -a amd64 --sign=$APT_SIGNING_KEY_ID --gpg_options="--passphrase-fd 0 --pinentry-mode loopback --batch --digest-algo SHA512" --preserve_versions --visibility public $OMNIBUS_PACKAGE_DIR/datadog-*_7*amd64.deb
    - echo "$APT_SIGNING_KEY_PASSPHRASE" | deb-s3 upload -c "pipeline-$DD_PIPELINE_ID" -m 7 -b $DEB_TESTING_S3_BUCKET -a x86_64 --sign=$APT_SIGNING_KEY_ID --gpg_options="--passphrase-fd 0 --pinentry-mode loopback --batch --digest-algo SHA512" --preserve_versions --visibility public $OMNIBUS_PACKAGE_DIR/datadog-*_7*amd64.deb


# deploy rpm packages to yum staging repo
deploy_rpm_testing-a6:
  <<: *run_when_testkitchen_triggered
  <<: *skip_when_unwanted_on_6
  stage: testkitchen_deploy
  needs: ["fail_on_non_triggered_tag", "agent_rpm-x64-a6"]
  image: 486234852809.dkr.ecr.us-east-1.amazonaws.com/ci/datadog-agent-builders/deploy:$DATADOG_AGENT_BUILDERS
  before_script:
    - ls $OMNIBUS_PACKAGE_DIR
  tags: [ "runner:main", "size:large" ]
  variables:
    DD_PIPELINE_ID: $CI_PIPELINE_ID-a6
  script:
    - source /usr/local/rvm/scripts/rvm
    - rvm use 2.4
    - mkdir -p ./rpmrepo/x86_64/
    - aws s3 sync s3://$RPM_TESTING_S3_BUCKET/pipeline-$DD_PIPELINE_ID/6 ./rpmrepo/
    - cp $OMNIBUS_PACKAGE_DIR/datadog-*-6.*x86_64.rpm ./rpmrepo/x86_64/
    - createrepo --update -v --checksum sha ./rpmrepo/x86_64
    - aws s3 sync ./rpmrepo/ s3://$RPM_TESTING_S3_BUCKET/pipeline-$DD_PIPELINE_ID/6 --grants read=uri=http://acs.amazonaws.com/groups/global/AllUsers full=id=3a6e02b08553fd157ae3fb918945dd1eaae5a1aa818940381ef07a430cf25732

deploy_rpm_testing-a7:
  <<: *run_when_testkitchen_triggered
  <<: *skip_when_unwanted_on_7
  stage: testkitchen_deploy
  needs: ["fail_on_non_triggered_tag", "agent_rpm-x64-a7"]
  image: 486234852809.dkr.ecr.us-east-1.amazonaws.com/ci/datadog-agent-builders/deploy:$DATADOG_AGENT_BUILDERS
  before_script:
    - ls $OMNIBUS_PACKAGE_DIR
  tags: [ "runner:main", "size:large" ]
  variables:
    DD_PIPELINE_ID: $CI_PIPELINE_ID-a7
  script:
    - source /usr/local/rvm/scripts/rvm
    - rvm use 2.4
    - mkdir -p ./rpmrepo/x86_64/
    - aws s3 sync s3://$RPM_TESTING_S3_BUCKET/pipeline-$DD_PIPELINE_ID/7 ./rpmrepo/
    - cp $OMNIBUS_PACKAGE_DIR/datadog-*-7.*x86_64.rpm ./rpmrepo/x86_64/
    - createrepo --update -v --checksum sha ./rpmrepo/x86_64
    - aws s3 sync ./rpmrepo/ s3://$RPM_TESTING_S3_BUCKET/pipeline-$DD_PIPELINE_ID/7 --grants read=uri=http://acs.amazonaws.com/groups/global/AllUsers full=id=3a6e02b08553fd157ae3fb918945dd1eaae5a1aa818940381ef07a430cf25732

# deploy rpm packages to yum staging repo
deploy_suse_rpm_testing-a6:
  <<: *run_when_testkitchen_triggered
  <<: *skip_when_unwanted_on_6
  stage: testkitchen_deploy
  needs: ["fail_on_non_triggered_tag", "agent_suse-x64-a6"]
  image: 486234852809.dkr.ecr.us-east-1.amazonaws.com/ci/datadog-agent-builders/deploy:$DATADOG_AGENT_BUILDERS
  before_script:
    - ls $OMNIBUS_PACKAGE_DIR_SUSE
  tags: [ "runner:main", "size:large" ]
  variables:
    DD_PIPELINE_ID: $CI_PIPELINE_ID-a6
  script:
    - source /usr/local/rvm/scripts/rvm
    - rvm use 2.4
    - mkdir -p ./rpmrepo/suse/x86_64/
    - aws s3 sync s3://$RPM_TESTING_S3_BUCKET/suse/pipeline-$DD_PIPELINE_ID/6 ./rpmrepo/suse
    - cp $OMNIBUS_PACKAGE_DIR_SUSE/datadog-*-6.*x86_64.rpm ./rpmrepo/suse/x86_64/
    - createrepo --update -v --checksum sha ./rpmrepo/suse/x86_64
    - aws s3 sync ./rpmrepo/suse/ s3://$RPM_TESTING_S3_BUCKET/suse/pipeline-$DD_PIPELINE_ID/6 --grants read=uri=http://acs.amazonaws.com/groups/global/AllUsers full=id=3a6e02b08553fd157ae3fb918945dd1eaae5a1aa818940381ef07a430cf25732

deploy_suse_rpm_testing-a7:
  <<: *run_when_testkitchen_triggered
  <<: *skip_when_unwanted_on_7
  stage: testkitchen_deploy
  needs: ["fail_on_non_triggered_tag", "agent_suse-x64-a7"]
  image: 486234852809.dkr.ecr.us-east-1.amazonaws.com/ci/datadog-agent-builders/deploy:$DATADOG_AGENT_BUILDERS
  before_script:
    - ls $OMNIBUS_PACKAGE_DIR_SUSE
  tags: [ "runner:main", "size:large" ]
  variables:
    DD_PIPELINE_ID: $CI_PIPELINE_ID-a7
  script:
    - source /usr/local/rvm/scripts/rvm
    - rvm use 2.4
    - mkdir -p ./rpmrepo/suse/x86_64/
    - aws s3 sync s3://$RPM_TESTING_S3_BUCKET/suse/pipeline-$DD_PIPELINE_ID/7 ./rpmrepo/suse
    - cp $OMNIBUS_PACKAGE_DIR_SUSE/datadog-*-7.*x86_64.rpm ./rpmrepo/suse/x86_64/
    - createrepo --update -v --checksum sha ./rpmrepo/suse/x86_64
    - aws s3 sync ./rpmrepo/suse/ s3://$RPM_TESTING_S3_BUCKET/suse/pipeline-$DD_PIPELINE_ID/7 --grants read=uri=http://acs.amazonaws.com/groups/global/AllUsers full=id=3a6e02b08553fd157ae3fb918945dd1eaae5a1aa818940381ef07a430cf25732

# deploy windows packages to our testing bucket
deploy_windows_testing-a6:
  <<: *run_when_testkitchen_triggered
  <<: *skip_when_unwanted_on_6
  stage: testkitchen_deploy
  needs: ["fail_on_non_triggered_tag", "windows_msi_x64-a6"]
  image: 486234852809.dkr.ecr.us-east-1.amazonaws.com/ci/datadog-agent-builders/deploy:$DATADOG_AGENT_BUILDERS
  before_script:
    - ls $OMNIBUS_PACKAGE_DIR
  tags: [ "runner:main", "size:large" ]
  script:
    - $S3_CP_CMD --recursive --exclude "*" --include "datadog-agent-6.*.msi" $OMNIBUS_PACKAGE_DIR s3://$WIN_S3_BUCKET/$WINDOWS_TESTING_S3_BUCKET_A6 --grants read=uri=http://acs.amazonaws.com/groups/global/AllUsers full=id=3a6e02b08553fd157ae3fb918945dd1eaae5a1aa818940381ef07a430cf25732

deploy_windows_testing-a7:
  <<: *run_when_testkitchen_triggered
  <<: *skip_when_unwanted_on_7
  stage: testkitchen_deploy
  needs: ["fail_on_non_triggered_tag", "windows_msi_x64-a7"]
  image: 486234852809.dkr.ecr.us-east-1.amazonaws.com/ci/datadog-agent-builders/deploy:$DATADOG_AGENT_BUILDERS
  before_script:
    - ls $OMNIBUS_PACKAGE_DIR
  tags: [ "runner:main", "size:large" ]
  script:
    - $S3_CP_CMD --recursive --exclude "*" --include "datadog-agent-7.*.msi" $OMNIBUS_PACKAGE_DIR s3://$WIN_S3_BUCKET/$WINDOWS_TESTING_S3_BUCKET_A7 --grants read=uri=http://acs.amazonaws.com/groups/global/AllUsers full=id=3a6e02b08553fd157ae3fb918945dd1eaae5a1aa818940381ef07a430cf25732

#
# Kitchen Test Common templates
#

.kitchen_common: &kitchen_common
  <<: *run_when_testkitchen_triggered
  stage: testkitchen_testing
  image: 486234852809.dkr.ecr.us-east-1.amazonaws.com/ci/datadog-agent-builders/dd-agent-testing:$DATADOG_AGENT_BUILDERS
  artifacts:
    expire_in: 2 weeks
    when: always
    paths:
      - $CI_PROJECT_DIR/kitchen_logs
  tags: [ "runner:main", "size:large" ]
  retry: 1


# Kitchen: agents
# ---------------

.kitchen_agent_a6: &kitchen_agent_a6
  <<: *kitchen_common
  <<: *skip_when_unwanted_on_6
  variables:
    AGENT_MAJOR_VERSION: 6
    DD_PIPELINE_ID: $CI_PIPELINE_ID-a6

.kitchen_agent_a7: &kitchen_agent_a7
  <<: *kitchen_common
  <<: *skip_when_unwanted_on_7
  variables:
    AGENT_MAJOR_VERSION: 7
    DD_PIPELINE_ID: $CI_PIPELINE_ID-a7


# Kitchen: OSes
# -------------

.kitchen_os_windows: &kitchen_os_windows
  before_script: # Note: if you are changing this, remember to also change .kitchen_test_windows_installer, which has a copy of this with less TEST_PLATFORMS defined.
    - if [ $AGENT_MAJOR_VERSION == "7" ]; then export WINDOWS_TESTING_S3_BUCKET=$WINDOWS_TESTING_S3_BUCKET_A7; else export WINDOWS_TESTING_S3_BUCKET=$WINDOWS_TESTING_S3_BUCKET_A6; fi
    - rsync -azr --delete ./ $SRC_PATH
    - export TEST_PLATFORMS="win2008r2,id,/subscriptions/8c56d827-5f07-45ce-8f2b-6c5001db5c6f/resourceGroups/kitchen-test-images/providers/Microsoft.Compute/galleries/kitchenimages/images/Windows2008-R2-SP1/versions/1.0.0"
    - export TEST_PLATFORMS="$TEST_PLATFORMS|win2012,urn,MicrosoftWindowsServer:WindowsServer:2012-Datacenter:3.127.20190603"
    - export TEST_PLATFORMS="$TEST_PLATFORMS|win2012r2,urn,MicrosoftWindowsServer:WindowsServer:2012-R2-Datacenter:4.127.20190603"
    - export TEST_PLATFORMS="$TEST_PLATFORMS|win2016,urn,MicrosoftWindowsServer:WindowsServer:2016-Datacenter-Server-Core:2016.127.20190603"
    - export TEST_PLATFORMS="$TEST_PLATFORMS|win2019,urn,MicrosoftWindowsServer:WindowsServer:2019-Datacenter-Core:2019.0.20190603"
    - cd $DD_AGENT_TESTING_DIR
    - bash -l tasks/kitchen_setup.sh

.kitchen_os_centos: &kitchen_os_centos
  before_script:
    - rsync -azr --delete ./ $SRC_PATH
    - export TEST_PLATFORMS="centos-69,urn,OpenLogic:CentOS:6.9:6.9.20180530"
    - export TEST_PLATFORMS="$TEST_PLATFORMS|centos-77,urn,OpenLogic:CentOS:7.7:7.7.201912090"
    - export TEST_PLATFORMS="$TEST_PLATFORMS|rhel-81,urn,RedHat:RHEL:8.1:8.1.2020020415"
    - cd $DD_AGENT_TESTING_DIR
    - bash -l tasks/kitchen_setup.sh

.kitchen_os_suse: &kitchen_os_suse
  before_script:
    - rsync -azr --delete ./ $SRC_PATH
    - export TEST_PLATFORMS="sles-11,urn,SUSE:SLES-BYOS:11-SP4:2019.12.05"
    - export TEST_PLATFORMS="$TEST_PLATFORMS|sles-12,urn,SUSE:SLES-BYOS:12-SP4:2019.11.13"
    - export TEST_PLATFORMS="$TEST_PLATFORMS|sles-15,urn,SUSE:SLES-BYOS:15:2019.11.15"
    - cd $DD_AGENT_TESTING_DIR
    - bash -l tasks/kitchen_setup.sh

.kitchen_os_debian: &kitchen_os_debian
  before_script:
    - rsync -azr --delete ./ $SRC_PATH
    - export TEST_PLATFORMS="debian-8,urn,credativ:Debian:8:8.20190313.0"
    - export TEST_PLATFORMS="$TEST_PLATFORMS|debian-9,urn,credativ:Debian:9:9.20190515.0"
    - export TEST_PLATFORMS="$TEST_PLATFORMS|debian-10,urn,Debian:debian-10:10:0.20190709.401"
    - cd $DD_AGENT_TESTING_DIR
    - bash -l tasks/kitchen_setup.sh

.kitchen_os_ubuntu: &kitchen_os_ubuntu
  before_script:
    - rsync -azr --delete ./ $SRC_PATH
    - export TEST_PLATFORMS="ubuntu-14-04,urn,Canonical:UbuntuServer:14.04.5-LTS:14.04.201905140"
    - export TEST_PLATFORMS="$TEST_PLATFORMS|ubuntu-16-04,urn,Canonical:UbuntuServer:16.04.0-LTS:16.04.201906170"
    - export TEST_PLATFORMS="$TEST_PLATFORMS|ubuntu-18-04,urn,Canonical:UbuntuServer:18.04-LTS:18.04.201906040"
    - cd $DD_AGENT_TESTING_DIR
    - bash -l tasks/kitchen_setup.sh



# Kitchen: tests
# --------------

.kitchen_test_chef: &kitchen_test_chef
  script:
    - AZURE_LOCATION='North Central US' bash -l tasks/run-test-kitchen.sh chef-test $AGENT_MAJOR_VERSION

.kitchen_test_step_by_step: &kitchen_test_step_by_step
  script:
    - AZURE_LOCATION='Central US' bash -l tasks/run-test-kitchen.sh step-by-step-test $AGENT_MAJOR_VERSION

.kitchen_test_install_script: &kitchen_test_install_script
  script:
    - AZURE_LOCATION='South Central US' bash -l tasks/run-test-kitchen.sh install-script-test $AGENT_MAJOR_VERSION

.kitchen_test_upgrade5: &kitchen_test_upgrade5
  script:
    - AZURE_LOCATION='Central US' bash -l tasks/run-test-kitchen.sh upgrade5-test $AGENT_MAJOR_VERSION

.kitchen_test_upgrade6: &kitchen_test_upgrade6
  script:
    - AZURE_LOCATION='South Central US' bash -l tasks/run-test-kitchen.sh upgrade6-test $AGENT_MAJOR_VERSION

.kitchen_test_upgrade7: &kitchen_test_upgrade7
  script:
    - AZURE_LOCATION='North Central US' bash -l tasks/run-test-kitchen.sh upgrade7-test $AGENT_MAJOR_VERSION

.kitchen_test_windows_installer: &kitchen_test_windows_installer
  before_script: # Override kitchen_os_windows default with a smaller set of TEST_PLATFORMS
    - if [ $AGENT_MAJOR_VERSION == "7" ]; then export WINDOWS_TESTING_S3_BUCKET=$WINDOWS_TESTING_S3_BUCKET_A7; else export WINDOWS_TESTING_S3_BUCKET=$WINDOWS_TESTING_S3_BUCKET_A6; fi
    - rsync -azr --delete ./ $SRC_PATH
    - export TEST_PLATFORMS="win2012,urn,MicrosoftWindowsServer:WindowsServer:2012-Datacenter:3.127.20190603"
    - cd $DD_AGENT_TESTING_DIR
    - bash -l tasks/kitchen_setup.sh
  script:
    - AZURE_LOCATION='North Central US' bash -l tasks/run-test-kitchen.sh windows-install-test $AGENT_MAJOR_VERSION



# Kitchen: scenarios (os * agent)
# -------------------------------

.kitchen_scenario_windows_a6: &kitchen_scenario_windows_a6
  <<: *kitchen_os_windows
  <<: *kitchen_agent_a6
  needs: ["fail_on_non_triggered_tag", "deploy_windows_testing-a6"]

.kitchen_scenario_windows_a7: &kitchen_scenario_windows_a7
  <<: *kitchen_os_windows
  <<: *kitchen_agent_a7
  needs: ["fail_on_non_triggered_tag", "deploy_windows_testing-a7"]

.kitchen_scenario_centos_a6: &kitchen_scenario_centos_a6
  <<: *kitchen_os_centos
  <<: *kitchen_agent_a6
  needs: ["fail_on_non_triggered_tag", "deploy_rpm_testing-a6"]

.kitchen_scenario_centos_a7: &kitchen_scenario_centos_a7
  <<: *kitchen_os_centos
  <<: *kitchen_agent_a7
  needs: ["fail_on_non_triggered_tag", "deploy_rpm_testing-a7"]

.kitchen_scenario_ubuntu_a6: &kitchen_scenario_ubuntu_a6
  <<: *kitchen_os_ubuntu
  <<: *kitchen_agent_a6
  needs: ["fail_on_non_triggered_tag", "deploy_deb_testing-a6"]

.kitchen_scenario_ubuntu_a7: &kitchen_scenario_ubuntu_a7
  <<: *kitchen_os_ubuntu
  <<: *kitchen_agent_a7
  needs: ["fail_on_non_triggered_tag", "deploy_deb_testing-a7"]

.kitchen_scenario_suse_a6: &kitchen_scenario_suse_a6
  <<: *kitchen_os_suse
  <<: *kitchen_agent_a6
  needs: ["fail_on_non_triggered_tag", "deploy_suse_rpm_testing-a6"]

.kitchen_scenario_suse_a7: &kitchen_scenario_suse_a7
  <<: *kitchen_os_suse
  <<: *kitchen_agent_a7
  needs: ["fail_on_non_triggered_tag", "deploy_suse_rpm_testing-a7"]

.kitchen_scenario_debian_a6: &kitchen_scenario_debian_a6
  <<: *kitchen_os_debian
  <<: *kitchen_agent_a6
  needs: ["fail_on_non_triggered_tag", "deploy_deb_testing-a6"]

.kitchen_scenario_debian_a7: &kitchen_scenario_debian_a7
  <<: *kitchen_os_debian
  <<: *kitchen_agent_a7
  needs: ["fail_on_non_triggered_tag", "deploy_deb_testing-a7"]



# Kitchen: final test matrix (tests * scenarios)
# ----------------------------------------------

# run dd-agent-testing for the windows installer
kitchen_windows_installer-a6:
  allow_failure: true
  <<: *kitchen_scenario_windows_a6
  <<: *kitchen_test_windows_installer
  retry: 0

kitchen_windows_installer-a7:
  allow_failure: true
  <<: *kitchen_scenario_windows_a7
  <<: *kitchen_test_windows_installer
  retry: 0

# run dd-agent-testing on windows
kitchen_windows_chef-a6:
  allow_failure: false
  <<: *kitchen_scenario_windows_a6
  <<: *kitchen_test_chef

kitchen_windows_chef-a7:
  allow_failure: false
  <<: *kitchen_scenario_windows_a7
  <<: *kitchen_test_chef

kitchen_windows_upgrade5-a6:
  allow_failure: false
  <<: *kitchen_scenario_windows_a6
  <<: *kitchen_test_upgrade5

kitchen_windows_upgrade5-a7:
  allow_failure: false
  <<: *kitchen_scenario_windows_a7
  <<: *kitchen_test_upgrade5

kitchen_windows_upgrade6-a6:
  allow_failure: false
  <<: *kitchen_scenario_windows_a6
  <<: *kitchen_test_upgrade6

kitchen_windows_upgrade6-a7:
  allow_failure: false
  <<: *kitchen_scenario_windows_a7
  <<: *kitchen_test_upgrade6

kitchen_windows_upgrade7-a7:
  allow_failure: false
  <<: *kitchen_scenario_windows_a7
  <<: *kitchen_test_upgrade7

# run dd-agent-testing on centos
kitchen_centos_chef-a6:
  allow_failure: false
  <<: *kitchen_scenario_centos_a6
  <<: *kitchen_test_chef

kitchen_centos_chef-a7:
  allow_failure: false
  <<: *kitchen_scenario_centos_a7
  <<: *kitchen_test_chef

kitchen_centos_install_script-a6:
  allow_failure: false
  <<: *kitchen_scenario_centos_a6
  <<: *kitchen_test_install_script

kitchen_centos_install_script-a7:
  allow_failure: false
  <<: *kitchen_scenario_centos_a7
  <<: *kitchen_test_install_script

kitchen_centos_step_by_step-a6:
  allow_failure: false
  <<: *kitchen_scenario_centos_a6
  <<: *kitchen_test_step_by_step

kitchen_centos_step_by_step-a7:
  allow_failure: false
  <<: *kitchen_scenario_centos_a7
  <<: *kitchen_test_step_by_step

kitchen_centos_upgrade5-a6:
  allow_failure: false
  <<: *kitchen_scenario_centos_a6
  <<: *kitchen_test_upgrade5

kitchen_centos_upgrade5-a7:
  allow_failure: false
  <<: *kitchen_scenario_centos_a7
  <<: *kitchen_test_upgrade5

kitchen_centos_upgrade6-a6:
  allow_failure: false
  <<: *kitchen_scenario_centos_a6
  <<: *kitchen_test_upgrade6

kitchen_centos_upgrade6-a7:
  allow_failure: false
  <<: *kitchen_scenario_centos_a7
  <<: *kitchen_test_upgrade6

kitchen_centos_upgrade7-a7:
  allow_failure: false
  <<: *kitchen_scenario_centos_a7
  <<: *kitchen_test_upgrade7

# run dd-agent-testing on ubuntu
# Could fail if we encounter the issue with apt locks/azure agent, but should be investigated if that's the case
kitchen_ubuntu_chef-a6:
  allow_failure: false
  <<: *kitchen_scenario_ubuntu_a6
  <<: *kitchen_test_chef

kitchen_ubuntu_chef-a7:
  allow_failure: false
  <<: *kitchen_scenario_ubuntu_a7
  <<: *kitchen_test_chef

kitchen_ubuntu_install_script-a6:
  allow_failure: false
  <<: *kitchen_scenario_ubuntu_a6
  <<: *kitchen_test_install_script

kitchen_ubuntu_install_script-a7:
  allow_failure: false
  <<: *kitchen_scenario_ubuntu_a7
  <<: *kitchen_test_install_script

kitchen_ubuntu_step_by_step-a6:
  allow_failure: false
  <<: *kitchen_scenario_ubuntu_a6
  <<: *kitchen_test_step_by_step

kitchen_ubuntu_step_by_step-a7:
  allow_failure: false
  <<: *kitchen_scenario_ubuntu_a7
  <<: *kitchen_test_step_by_step

kitchen_ubuntu_upgrade5-a6:
  allow_failure: false
  <<: *kitchen_scenario_ubuntu_a6
  <<: *kitchen_test_upgrade5

kitchen_ubuntu_upgrade5-a7:
  allow_failure: false
  <<: *kitchen_scenario_ubuntu_a7
  <<: *kitchen_test_upgrade5

kitchen_ubuntu_upgrade6-a6:
  allow_failure: false
  <<: *kitchen_scenario_ubuntu_a6
  <<: *kitchen_test_upgrade6

kitchen_ubuntu_upgrade6-a7:
  allow_failure: false
  <<: *kitchen_scenario_ubuntu_a7
  <<: *kitchen_test_upgrade6

kitchen_ubuntu_upgrade7-a7:
  allow_failure: false
  <<: *kitchen_scenario_ubuntu_a7
  <<: *kitchen_test_upgrade7

# run dd-agent-testing on suse
kitchen_suse_chef-a6:
  allow_failure: false
  <<: *kitchen_scenario_suse_a6
  <<: *kitchen_test_chef

kitchen_suse_chef-a7:
  allow_failure: false
  <<: *kitchen_scenario_suse_a7
  <<: *kitchen_test_chef

kitchen_suse_install_script-a6:
  allow_failure: false
  <<: *kitchen_scenario_suse_a6
  <<: *kitchen_test_install_script

kitchen_suse_install_script-a7:
  allow_failure: false
  <<: *kitchen_scenario_suse_a7
  <<: *kitchen_test_install_script

kitchen_suse_step_by_step-a6:
  allow_failure: false
  <<: *kitchen_scenario_suse_a6
  <<: *kitchen_test_step_by_step

kitchen_suse_step_by_step-a7:
  allow_failure: false
  <<: *kitchen_scenario_suse_a7
  <<: *kitchen_test_step_by_step

kitchen_suse_upgrade5-a6:
  allow_failure: false
  <<: *kitchen_scenario_suse_a6
  <<: *kitchen_test_upgrade5

kitchen_suse_upgrade5-a7:
  allow_failure: false
  <<: *kitchen_scenario_suse_a7
  <<: *kitchen_test_upgrade5

kitchen_suse_upgrade6-a6:
  allow_failure: false
  <<: *kitchen_scenario_suse_a6
  <<: *kitchen_test_upgrade6

kitchen_suse_upgrade6-a7:
  allow_failure: false
  <<: *kitchen_scenario_suse_a7
  <<: *kitchen_test_upgrade6

kitchen_suse_upgrade7-a7:
  allow_failure: false
  <<: *kitchen_scenario_suse_a7
  <<: *kitchen_test_upgrade7

# run dd-agent-testing on debian
# Could fail if we encounter the issue with apt locks/azure agent, but should be investigated if that's the case
kitchen_debian_chef-a6:
  allow_failure: false
  <<: *kitchen_scenario_debian_a6
  <<: *kitchen_test_chef

kitchen_debian_chef-a7:
  allow_failure: false
  <<: *kitchen_scenario_debian_a7
  <<: *kitchen_test_chef

kitchen_debian_install_script-a6:
  allow_failure: false
  <<: *kitchen_scenario_debian_a6
  <<: *kitchen_test_install_script

kitchen_debian_install_script-a7:
  allow_failure: false
  <<: *kitchen_scenario_debian_a7
  <<: *kitchen_test_install_script

kitchen_debian_step_by_step-a6:
  allow_failure: false
  <<: *kitchen_scenario_debian_a6
  <<: *kitchen_test_step_by_step

kitchen_debian_step_by_step-a7:
  allow_failure: false
  <<: *kitchen_scenario_debian_a7
  <<: *kitchen_test_step_by_step

kitchen_debian_upgrade5-a6:
  allow_failure: false
  <<: *kitchen_scenario_debian_a6
  <<: *kitchen_test_upgrade5

kitchen_debian_upgrade5-a7:
  allow_failure: false
  <<: *kitchen_scenario_debian_a7
  <<: *kitchen_test_upgrade5

kitchen_debian_upgrade6-a6:
  allow_failure: false
  <<: *kitchen_scenario_debian_a6
  <<: *kitchen_test_upgrade6

kitchen_debian_upgrade6-a7:
  allow_failure: false
  <<: *kitchen_scenario_debian_a7
  <<: *kitchen_test_upgrade6

kitchen_debian_upgrade7-a7:
  allow_failure: false
  <<: *kitchen_scenario_debian_a7
  <<: *kitchen_test_upgrade7


#
# pkg_metrics: send metrics about packages
#

send_pkg_size-a6:
  stage: pkg_metrics
  allow_failure: true
  <<: *run_when_triggered
  <<: *skip_when_unwanted_on_6
  image: 486234852809.dkr.ecr.us-east-1.amazonaws.com/ci/datadog-agent-buildimages/deb_x64:$DATADOG_AGENT_BUILDIMAGES
  before_script:
    # FIXME: tmp while we uppdate the base image
    - apt-get install -y wget rpm2cpio cpio
    - ls -l $OMNIBUS_PACKAGE_DIR
    - ls -l $OMNIBUS_PACKAGE_DIR_SUSE
  tags: [ "runner:main", "size:large" ]
  script:
    - source /root/.bashrc && conda activate ddpy3
    - mkdir -p /tmp/deb/agent /tmp/deb/dogstatsd /tmp/deb/puppy
    - mkdir -p /tmp/rpm/agent /tmp/rpm/dogstatsd
    - mkdir -p /tmp/suse/agent /tmp/suse/dogstatsd

    # we silence dpkg and cpio output so we don't exceed gitlab log limit

    # debian
    - dpkg -x $OMNIBUS_PACKAGE_DIR/datadog-agent_6*_amd64.deb /tmp/deb/agent > /dev/null
    - DEB_AGENT_SIZE=$(du -sB1 /tmp/deb/agent | sed 's/\([0-9]\+\).\+/\1/')
    # centos
    - cd /tmp/rpm/agent && rpm2cpio $OMNIBUS_PACKAGE_DIR/datadog-agent-6.*.x86_64.rpm | cpio -idm > /dev/null
    - RPM_AGENT_SIZE=$(du -sB1 /tmp/rpm/agent | sed 's/\([0-9]\+\).\+/\1/')
    # suse
    - cd /tmp/suse/agent && rpm2cpio $OMNIBUS_PACKAGE_DIR_SUSE/datadog-agent-6.*.x86_64.rpm | cpio -idm > /dev/null
    - SUSE_AGENT_SIZE=$(du -sB1 /tmp/suse/agent | sed 's/\([0-9]\+\).\+/\1/')

    - currenttime=$(date +%s)
    - DD_API_KEY=$(aws ssm get-parameter --region us-east-1 --name ci.datadog-agent.datadog_api_key --with-decryption --query "Parameter.Value" --out text)
    - |
      curl --fail -X POST -H "Content-type: application/json" \
      -d "{\"series\":[
            {\"metric\":\"datadog.agent.package.size\",\"points\":[[$currenttime, $DEB_AGENT_SIZE]], \"tags\":[\"os:debian\", \"package:agent\", \"agent:6\"]},
            {\"metric\":\"datadog.agent.package.size\",\"points\":[[$currenttime, $RPM_AGENT_SIZE]], \"tags\":[\"os:centos\", \"package:agent\", \"agent:6\"]},
            {\"metric\":\"datadog.agent.package.size\",\"points\":[[$currenttime, $SUSE_AGENT_SIZE]], \"tags\":[\"os:suse\", \"package:agent\", \"agent:6\"]}
          ]}" \
      "https://api.datadoghq.com/api/v1/series?api_key=$DD_API_KEY"

send_pkg_size-a7:
  stage: pkg_metrics
  <<: *run_when_triggered
  <<: *skip_when_unwanted_on_7
  allow_failure: true
  image: 486234852809.dkr.ecr.us-east-1.amazonaws.com/ci/datadog-agent-buildimages/deb_x64:$DATADOG_AGENT_BUILDIMAGES
  before_script:
    # FIXME: tmp while we uppdate the base image
    - apt-get install -y wget rpm2cpio cpio
    - ls -l $OMNIBUS_PACKAGE_DIR
    - ls -l $OMNIBUS_PACKAGE_DIR_SUSE
  tags: [ "runner:main", "size:large" ]
  script:
    - source /root/.bashrc && conda activate ddpy3
    - mkdir -p /tmp/deb/agent /tmp/deb/dogstatsd /tmp/deb/puppy
    - mkdir -p /tmp/rpm/agent /tmp/rpm/dogstatsd
    - mkdir -p /tmp/suse/agent /tmp/suse/dogstatsd

    # we silence dpkg and cpio output so we don't exceed gitlab log limit

    # debian
    - dpkg -x $OMNIBUS_PACKAGE_DIR/datadog-agent_7*_amd64.deb /tmp/deb/agent > /dev/null
    - dpkg -x $OMNIBUS_PACKAGE_DIR/datadog-puppy_7*_amd64.deb /tmp/deb/puppy > /dev/null
    - dpkg -x $OMNIBUS_PACKAGE_DIR/datadog-dogstatsd_7*_amd64.deb /tmp/deb/dogstatsd > /dev/null
    - DEB_AGENT_SIZE=$(du -sB1 /tmp/deb/agent | sed 's/\([0-9]\+\).\+/\1/')
    - DEB_DOGSTATSD_SIZE=$(du -sB1 /tmp/deb/dogstatsd | sed 's/\([0-9]\+\).\+/\1/')
    - DEB_PUPPY_SIZE=$(du -sB1 /tmp/deb/puppy | sed 's/\([0-9]\+\).\+/\1/')
    # centos
    - cd /tmp/rpm/agent && rpm2cpio $OMNIBUS_PACKAGE_DIR/datadog-agent-7.*.x86_64.rpm | cpio -idm > /dev/null
    - cd /tmp/rpm/dogstatsd && rpm2cpio $OMNIBUS_PACKAGE_DIR/datadog-dogstatsd-7.*.x86_64.rpm | cpio -idm > /dev/null
    - RPM_AGENT_SIZE=$(du -sB1 /tmp/rpm/agent | sed 's/\([0-9]\+\).\+/\1/')
    - RPM_DOGSTATSD_SIZE=$(du -sB1 /tmp/rpm/dogstatsd | sed 's/\([0-9]\+\).\+/\1/')
    # suse
    - cd /tmp/suse/agent && rpm2cpio $OMNIBUS_PACKAGE_DIR_SUSE/datadog-agent-7.*.x86_64.rpm | cpio -idm > /dev/null
    - cd /tmp/suse/dogstatsd && rpm2cpio $OMNIBUS_PACKAGE_DIR/datadog-dogstatsd-7.*.x86_64.rpm | cpio -idm > /dev/null
    - SUSE_AGENT_SIZE=$(du -sB1 /tmp/suse/agent | sed 's/\([0-9]\+\).\+/\1/')
    - SUSE_DOGSTATSD_SIZE=$(du -sB1 /tmp/suse/dogstatsd | sed 's/\([0-9]\+\).\+/\1/')

    - currenttime=$(date +%s)
    - DD_API_KEY=$(aws ssm get-parameter --region us-east-1 --name ci.datadog-agent.datadog_api_key --with-decryption --query "Parameter.Value" --out text)
    - |
      curl --fail -X POST -H "Content-type: application/json" \
      -d "{\"series\":[
            {\"metric\":\"datadog.agent.package.size\",\"points\":[[$currenttime, $DEB_AGENT_SIZE]], \"tags\":[\"os:debian\", \"package:agent\", \"agent:7\"]},
            {\"metric\":\"datadog.agent.package.size\",\"points\":[[$currenttime, $DEB_DOGSTATSD_SIZE]], \"tags\":[\"os:debian\", \"package:dogstatsd\", \"agent:7\"]},
            {\"metric\":\"datadog.agent.package.size\",\"points\":[[$currenttime, $DEB_PUPPY_SIZE]], \"tags\":[\"os:debian\", \"package:puppy\", \"agent:7\"]},
            {\"metric\":\"datadog.agent.package.size\",\"points\":[[$currenttime, $RPM_AGENT_SIZE]], \"tags\":[\"os:centos\", \"package:agent\", \"agent:7\"]},
            {\"metric\":\"datadog.agent.package.size\",\"points\":[[$currenttime, $RPM_DOGSTATSD_SIZE]], \"tags\":[\"os:centos\", \"package:dogstatsd\", \"agent:7\"]},
            {\"metric\":\"datadog.agent.package.size\",\"points\":[[$currenttime, $SUSE_AGENT_SIZE]], \"tags\":[\"os:suse\", \"package:agent\", \"agent:7\"]},
            {\"metric\":\"datadog.agent.package.size\",\"points\":[[$currenttime, $SUSE_DOGSTATSD_SIZE]], \"tags\":[\"os:suse\", \"package:dogstatsd\", \"agent:7\"]}
          ]}" \
      "https://api.datadoghq.com/api/v1/series?api_key=$DD_API_KEY"


.kitchen_cleanup_s3_common: &kitchen_cleanup_s3_common
  script:
    - aws s3 rm s3://$DEB_TESTING_S3_BUCKET/dists/pipeline-$DD_PIPELINE_ID --recursive
    - aws s3 rm s3://$RPM_TESTING_S3_BUCKET/pipeline-$DD_PIPELINE_ID --recursive
    - aws s3 rm s3://$RPM_TESTING_S3_BUCKET/suse/pipeline-$DD_PIPELINE_ID --recursive
    - if [ $AGENT_MAJOR_VERSION == "7" ]; then export WINDOWS_TESTING_S3_BUCKET=$WINDOWS_TESTING_S3_BUCKET_A7; else export WINDOWS_TESTING_S3_BUCKET=$WINDOWS_TESTING_S3_BUCKET_A6; fi
    - aws s3 rm s3://$WIN_S3_BUCKET/$WINDOWS_TESTING_S3_BUCKET --recursive
    - cd $OMNIBUS_PACKAGE_DIR
    - for deb in $(ls *amd64.deb); do aws s3 rm s3://$DEB_TESTING_S3_BUCKET/pool/d/da/$deb --recursive; done

# kitchen tests cleanup
testkitchen_cleanup_s3-a6:
  stage: testkitchen_cleanup
  image: 486234852809.dkr.ecr.us-east-1.amazonaws.com/ci/datadog-agent-builders/deploy:$DATADOG_AGENT_BUILDERS
  <<: *run_when_testkitchen_triggered
  <<: *skip_when_unwanted_on_6
  tags: [ "runner:main", "size:large" ]
  variables:
    AGENT_MAJOR_VERSION: 6
    DD_PIPELINE_ID: $CI_PIPELINE_ID-a6
  # even if this fails, it shouldn't block the pipeline.
  allow_failure: true
  when: always
  <<: *kitchen_cleanup_s3_common

testkitchen_cleanup_s3-a7:
  stage: testkitchen_cleanup
  image: 486234852809.dkr.ecr.us-east-1.amazonaws.com/ci/datadog-agent-builders/deploy:$DATADOG_AGENT_BUILDERS
  <<: *run_when_testkitchen_triggered
  <<: *skip_when_unwanted_on_7
  tags: [ "runner:main", "size:large" ]
  variables:
    AGENT_MAJOR_VERSION: 7
    DD_PIPELINE_ID: $CI_PIPELINE_ID-a7
  # even if this fails, it shouldn't block the pipeline.
  allow_failure: true
  when: always
  <<: *kitchen_cleanup_s3_common

# run dd-agent-testing
testkitchen_cleanup_azure-a6:
  stage: testkitchen_cleanup
  image: 486234852809.dkr.ecr.us-east-1.amazonaws.com/ci/datadog-agent-builders/dd-agent-testing:$DATADOG_AGENT_BUILDERS
  <<: *run_when_testkitchen_triggered
  # even if this fails, it shouldn't block the pipeline.
  allow_failure: true
  when: always
  tags: [ "runner:main", "size:large" ]
  variables:
    DD_PIPELINE_ID: $CI_PIPELINE_ID-a6
  before_script:
    - rsync -azr --delete ./ $SRC_PATH
  script:
    - cd $DD_AGENT_TESTING_DIR
    - bash -l tasks/clean.sh

testkitchen_cleanup_azure-a7:
  stage: testkitchen_cleanup
  image: 486234852809.dkr.ecr.us-east-1.amazonaws.com/ci/datadog-agent-builders/dd-agent-testing:$DATADOG_AGENT_BUILDERS
  <<: *run_when_testkitchen_triggered
  # even if this fails, it shouldn't block the pipeline.
  allow_failure: true
  when: always
  tags: [ "runner:main", "size:large" ]
  variables:
    DD_PIPELINE_ID: $CI_PIPELINE_ID-a7
  before_script:
    - rsync -azr --delete ./ $SRC_PATH
  script:
    - cd $DD_AGENT_TESTING_DIR
    - bash -l tasks/clean.sh

#
# image_build
#

.docker_build_job_definition: &docker_build_job_definition
  stage: image_build
  dependencies: [] # Don't download Gitlab artifacts
  script:
    - aws s3 sync --only-show-errors $S3_ARTIFACTS_URI $BUILD_CONTEXT
    - TAG_SUFFIX=${TAG_SUFFIX:-}
    - BUILD_ARG=${BUILD_ARG:-}
    - TARGET_TAG=$IMAGE:v$CI_PIPELINE_ID-${CI_COMMIT_SHA:0:7}$TAG_SUFFIX-$ARCH
    # Pull base image(s) with content trust enabled
    - pip install -r requirements.txt
    - inv -e docker.pull-base-images --signed-pull $BUILD_CONTEXT/$ARCH/Dockerfile
    # Build testing stage if provided
    - test "$TESTING_ARG" && docker build --file $BUILD_CONTEXT/$ARCH/Dockerfile $TESTING_ARG $BUILD_CONTEXT
    # Build release stage and push to ECR
    - docker build $BUILD_ARG --file $BUILD_CONTEXT/$ARCH/Dockerfile --pull --tag $TARGET_TAG $BUILD_CONTEXT
    - docker push $TARGET_TAG

.docker_build_job_definition_amd64: &docker_build_job_definition_amd64
  image: 486234852809.dkr.ecr.us-east-1.amazonaws.com/docker:v1907756-26d65dc-18.09.6
  tags: ["runner:docker", "size:large"]
  variables:
    ARCH: amd64

.docker_build_job_definition_arm64: &docker_build_job_definition_arm64
  image: 486234852809.dkr.ecr.us-east-1.amazonaws.com/docker:v1903032-53399bc-18.09.6-arm64
  tags: ["runner:docker-arm", "platform:arm64"]
  variables:
    ARCH: arm64

# build agent6 py2 image
build_agent6:
  <<: *docker_build_job_definition
  extends: .docker_build_job_definition_amd64
  needs: ["fail_on_non_triggered_tag", "agent_deb-x64-a6"]
  <<: *skip_when_unwanted_on_6
  variables:
    IMAGE: 486234852809.dkr.ecr.us-east-1.amazonaws.com/ci/datadog-agent/agent
    BUILD_CONTEXT: Dockerfiles/agent
    TAG_SUFFIX: -6
    BUILD_ARG: --target release --build-arg PYTHON_VERSION=2 --build-arg DD_AGENT_ARTIFACT=datadog-agent_6*_amd64.deb
    TESTING_ARG:  --target testing --build-arg PYTHON_VERSION=2 --build-arg DD_AGENT_ARTIFACT=datadog-agent_6*_amd64.deb

build_agent6_arm64:
  <<: *docker_build_job_definition
  extends: .docker_build_job_definition_arm64
  needs: ["fail_on_non_triggered_tag", "agent_deb-arm-a6"]
  <<: *skip_when_unwanted_on_6
  variables:
    IMAGE: 486234852809.dkr.ecr.us-east-1.amazonaws.com/ci/datadog-agent/agent
    BUILD_CONTEXT: Dockerfiles/agent
    TAG_SUFFIX: -6
    BUILD_ARG: --target release --build-arg PYTHON_VERSION=2 --build-arg DD_AGENT_ARTIFACT=datadog-agent_6*arm64.deb
    TESTING_ARG:  --target testing --build-arg PYTHON_VERSION=2 --build-arg DD_AGENT_ARTIFACT=datadog-agent_6*arm64.deb

# build agent6 py2 jmx image
build_agent6_jmx:
  <<: *docker_build_job_definition
  extends: .docker_build_job_definition_amd64
  needs: ["fail_on_non_triggered_tag", "agent_deb-x64-a6"]
  <<: *skip_when_unwanted_on_6
  variables:
    IMAGE: 486234852809.dkr.ecr.us-east-1.amazonaws.com/ci/datadog-agent/agent
    BUILD_CONTEXT: Dockerfiles/agent
    BUILD_ARTIFACT_GLOB: datadog-agent_6*_amd64.deb
    TAG_SUFFIX: -6-jmx
    BUILD_ARG: --target release --build-arg WITH_JMX=true --build-arg PYTHON_VERSION=2 --build-arg DD_AGENT_ARTIFACT=datadog-agent_6*_amd64.deb
    TESTING_ARG:  --target testing --build-arg WITH_JMX=true --build-arg PYTHON_VERSION=2 --build-arg DD_AGENT_ARTIFACT=datadog-agent_6*_amd64.deb

# build agent6 py2 jmx image
build_agent6_jmx_arm64:
  <<: *docker_build_job_definition
  extends: .docker_build_job_definition_arm64
  needs: ["fail_on_non_triggered_tag", "agent_deb-arm-a6"]
  <<: *skip_when_unwanted_on_6
  variables:
    IMAGE: 486234852809.dkr.ecr.us-east-1.amazonaws.com/ci/datadog-agent/agent
    BUILD_CONTEXT: Dockerfiles/agent
    BUILD_ARTIFACT_GLOB: datadog-agent_6*arm64.deb
    TAG_SUFFIX: -6-jmx
    BUILD_ARG: --target release --build-arg WITH_JMX=true --build-arg PYTHON_VERSION=2 --build-arg DD_AGENT_ARTIFACT=datadog-agent_6*arm64.deb
    TESTING_ARG:  --target testing --build-arg WITH_JMX=true --build-arg PYTHON_VERSION=2 --build-arg DD_AGENT_ARTIFACT=datadog-agent_6*arm64.deb

# TESTING ONLY: This image is for internal testing purposes, not customer facing.
# build agent6 jmx unified image (including python3)
build_agent6_py2py3_jmx:
  <<: *docker_build_job_definition
  extends: .docker_build_job_definition_amd64
  needs: ["fail_on_non_triggered_tag", "agent_deb-x64-a6"]
  <<: *skip_when_unwanted_on_6
  variables:
    IMAGE: 486234852809.dkr.ecr.us-east-1.amazonaws.com/ci/datadog-agent/agent
    BUILD_CONTEXT: Dockerfiles/agent
    TAG_SUFFIX: -6-py2py3-jmx
    BUILD_ARG: --target release --build-arg WITH_JMX=true --build-arg DD_AGENT_ARTIFACT=datadog-agent_6*_amd64.deb
    TESTING_ARG:  --target testing --build-arg WITH_JMX=true --build-arg DD_AGENT_ARTIFACT=datadog-agent_6*_amd64.deb

# build agent7 image
build_agent7:
  <<: *docker_build_job_definition
  extends: .docker_build_job_definition_amd64
  needs: ["fail_on_non_triggered_tag", "agent_deb-x64-a7"]
  <<: *skip_when_unwanted_on_7
  variables:
    IMAGE: 486234852809.dkr.ecr.us-east-1.amazonaws.com/ci/datadog-agent/agent
    BUILD_CONTEXT: Dockerfiles/agent
    TAG_SUFFIX: -7
    BUILD_ARG: --target release --build-arg PYTHON_VERSION=3 --build-arg DD_AGENT_ARTIFACT=datadog-agent_7*_amd64.deb
    TESTING_ARG:  --target testing --build-arg PYTHON_VERSION=3 --build-arg DD_AGENT_ARTIFACT=datadog-agent_7*_amd64.deb

build_agent7_arm64:
  <<: *docker_build_job_definition
  extends: .docker_build_job_definition_arm64
  needs: ["fail_on_non_triggered_tag", "agent_deb-arm-a7"]
  <<: *skip_when_unwanted_on_7
  variables:
    IMAGE: 486234852809.dkr.ecr.us-east-1.amazonaws.com/ci/datadog-agent/agent
    BUILD_CONTEXT: Dockerfiles/agent
    TAG_SUFFIX: -7
    BUILD_ARG: --target release --build-arg PYTHON_VERSION=3 --build-arg DD_AGENT_ARTIFACT=datadog-agent_7*_arm64.deb
    TESTING_ARG:  --target testing --build-arg PYTHON_VERSION=3 --build-arg DD_AGENT_ARTIFACT=datadog-agent_7*_arm64.deb

# build agent7 jmx image
build_agent7_jmx:
  <<: *docker_build_job_definition
  extends: .docker_build_job_definition_amd64
  needs: ["fail_on_non_triggered_tag", "agent_deb-x64-a7"]
  <<: *skip_when_unwanted_on_7
  variables:
    IMAGE: 486234852809.dkr.ecr.us-east-1.amazonaws.com/ci/datadog-agent/agent
    BUILD_CONTEXT: Dockerfiles/agent
    TAG_SUFFIX: -7-jmx
    BUILD_ARG: --target release --build-arg WITH_JMX=true --build-arg PYTHON_VERSION=3 --build-arg DD_AGENT_ARTIFACT=datadog-agent_7*_amd64.deb
    TESTING_ARG:  --target testing --build-arg WITH_JMX=true --build-arg PYTHON_VERSION=3 --build-arg DD_AGENT_ARTIFACT=datadog-agent_7*_amd64.deb

build_agent7_jmx_arm64:
  <<: *docker_build_job_definition
  extends: .docker_build_job_definition_arm64
  needs: ["fail_on_non_triggered_tag", "agent_deb-arm-a7"]
  <<: *skip_when_unwanted_on_7
  variables:
    IMAGE: 486234852809.dkr.ecr.us-east-1.amazonaws.com/ci/datadog-agent/agent
    BUILD_CONTEXT: Dockerfiles/agent
    TAG_SUFFIX: -7-jmx
    BUILD_ARG: --target release --build-arg WITH_JMX=true --build-arg PYTHON_VERSION=3 --build-arg DD_AGENT_ARTIFACT=datadog-agent_7*_arm64.deb
    TESTING_ARG:  --target testing --build-arg WITH_JMX=true --build-arg PYTHON_VERSION=3 --build-arg DD_AGENT_ARTIFACT=datadog-agent_7*_arm64.deb

# build the cluster-agent image
build_cluster_agent_amd64:
  <<: *docker_build_job_definition
  extends: .docker_build_job_definition_amd64
  needs: ["fail_on_non_triggered_tag", "cluster_agent-build_amd64"]
  variables:
    IMAGE: 486234852809.dkr.ecr.us-east-1.amazonaws.com/ci/datadog-agent/cluster-agent
    BUILD_CONTEXT: Dockerfiles/cluster-agent

build_cluster_agent_arm64:
  <<: *docker_build_job_definition
  extends: .docker_build_job_definition_arm64
  needs: ["fail_on_non_triggered_tag", "cluster_agent-build_arm64"]
  variables:
    IMAGE: 486234852809.dkr.ecr.us-east-1.amazonaws.com/ci/datadog-agent/cluster-agent
    BUILD_CONTEXT: Dockerfiles/cluster-agent

# build the dogstatsd image
build_dogstatsd_amd64:
  <<: *docker_build_job_definition
  extends: .docker_build_job_definition_amd64
  needs: ["fail_on_non_triggered_tag", "build_dogstatsd_static-deb_x64"]
  variables:
    IMAGE: 486234852809.dkr.ecr.us-east-1.amazonaws.com/ci/datadog-agent/dogstatsd
    BUILD_CONTEXT: Dockerfiles/dogstatsd/alpine

#
# Docker dev image deployments
#

twistlock_scan-6:
  <<: *skip_when_unwanted_on_6
  stage: image_deploy
  tags: [ "runner:docker", "size:large" ]
  image: 486234852809.dkr.ecr.us-east-1.amazonaws.com/twistlock-cli:2.5.121
  dependencies: [] # Don't download Gitlab artefacts
  allow_failure: true # Don't block the pipeline
  variables:
    SRC_AGENT: 486234852809.dkr.ecr.us-east-1.amazonaws.com/ci/datadog-agent/agent
    SRC_DSD: 486234852809.dkr.ecr.us-east-1.amazonaws.com/ci/datadog-agent/dogstatsd
    SRC_DCA: 486234852809.dkr.ecr.us-east-1.amazonaws.com/ci/datadog-agent/cluster-agent
  before_script:
    - export SRC_TAG=v$CI_PIPELINE_ID-${CI_COMMIT_SHA:0:7}
    - export DOCKER_CLIENT_ADDRESS=$DOCKER_HOST
    - TWISTLOCK_PASS=$(aws ssm get-parameter --region us-east-1 --name ci.datadog-agent.twistlock_password --with-decryption --query "Parameter.Value" --out text)
    - scan () { echo -e "\n==== Scanning $1 ====\n"; docker pull $1 > /dev/null; /twistcli images scan --address="$TWISTLOCK_URL" --user="$TWISTLOCK_USER" --password="$TWISTLOCK_PASS" --vulnerability-threshold=$THRESHOLD --details $1; }
  script:
    - scan ${SRC_AGENT}:${SRC_TAG}-6-amd64
    - scan ${SRC_AGENT}:${SRC_TAG}-6-jmx-amd64
    - scan ${SRC_DSD}:${SRC_TAG}-amd64
    - scan ${SRC_DCA}:${SRC_TAG}-amd64

twistlock_scan-7:
  <<: *skip_when_unwanted_on_7
  stage: image_deploy
  tags: [ "runner:docker", "size:large" ]
  image: 486234852809.dkr.ecr.us-east-1.amazonaws.com/twistlock-cli:2.5.121
  dependencies: [] # Don't download Gitlab artefacts
  allow_failure: true # Don't block the pipeline
  variables:
    SRC_AGENT: 486234852809.dkr.ecr.us-east-1.amazonaws.com/ci/datadog-agent/agent
    SRC_DSD: 486234852809.dkr.ecr.us-east-1.amazonaws.com/ci/datadog-agent/dogstatsd
    SRC_DCA: 486234852809.dkr.ecr.us-east-1.amazonaws.com/ci/datadog-agent/cluster-agent
  before_script:
    - export SRC_TAG=v$CI_PIPELINE_ID-${CI_COMMIT_SHA:0:7}
    - export DOCKER_CLIENT_ADDRESS=$DOCKER_HOST
    - TWISTLOCK_PASS=$(aws ssm get-parameter --region us-east-1 --name ci.datadog-agent.twistlock_password --with-decryption --query "Parameter.Value" --out text)
    - scan () { echo -e "\n==== Scanning $1 ====\n"; docker pull $1 > /dev/null; /twistcli images scan --address="$TWISTLOCK_URL" --user="$TWISTLOCK_USER" --password="$TWISTLOCK_PASS" --vulnerability-threshold=$THRESHOLD --details $1; }
  script:
    - scan ${SRC_AGENT}:${SRC_TAG}-7-amd64
    - scan ${SRC_AGENT}:${SRC_TAG}-7-jmx-amd64

.docker_hub_variables: &docker_hub_variables
  DOCKER_REGISTRY_LOGIN_SSM_KEY: docker_hub_login
  DOCKER_REGISTRY_PWD_SSM_KEY: docker_hub_pwd
  DELEGATION_KEY_SSM_KEY: docker_hub_signing_key
  DELEGATION_PASS_SSM_KEY: docker_hub_signing_pass
  DOCKER_REGISTRY_URL: docker.io
  SRC_AGENT: 486234852809.dkr.ecr.us-east-1.amazonaws.com/ci/datadog-agent/agent
  SRC_DSD: 486234852809.dkr.ecr.us-east-1.amazonaws.com/ci/datadog-agent/dogstatsd
  SRC_DCA: 486234852809.dkr.ecr.us-east-1.amazonaws.com/ci/datadog-agent/cluster-agent

.docker_tag_job_definition: &docker_tag_job_definition
  stage: image_deploy
  tags: [ "runner:docker", "size:large" ]
  image: 486234852809.dkr.ecr.us-east-1.amazonaws.com/docker-notary:v1912023-8c8dc1c-0.6.1
  variables:
    <<: *docker_hub_variables
  before_script:
    - export SRC_TAG=v$CI_PIPELINE_ID-${CI_COMMIT_SHA:0:7}
    - DOCKER_REGISTRY_LOGIN=$(aws ssm get-parameter --region us-east-1 --name ci.datadog-agent.$DOCKER_REGISTRY_LOGIN_SSM_KEY --with-decryption --query "Parameter.Value" --out text)
    - aws ssm get-parameter --region us-east-1 --name ci.datadog-agent.$DOCKER_REGISTRY_PWD_SSM_KEY --with-decryption --query "Parameter.Value" --out text | docker login --username "$DOCKER_REGISTRY_LOGIN" --password-stdin "$DOCKER_REGISTRY_URL"
    - pip install -r requirements.txt
    - if [[ -z "$DELEGATION_PASS_SSM_KEY" ]]; then echo "No signing key set"; exit 0; fi
    - echo "Importing delegation signing key"
    - export DOCKER_CONTENT_TRUST_REPOSITORY_PASSPHRASE=$(aws ssm get-parameter --region us-east-1 --name ci.datadog-agent.$DELEGATION_PASS_SSM_KEY --with-decryption --query "Parameter.Value" --out text)
    - export NOTARY_AUTH=$(echo "$DOCKER_REGISTRY_LOGIN:$(aws ssm get-parameter --region us-east-1 --name ci.datadog-agent.$DOCKER_REGISTRY_PWD_SSM_KEY --with-decryption --query "Parameter.Value" --out text)" | base64)
    - export NOTARY_DELEGATION_PASSPHRASE="$DOCKER_CONTENT_TRUST_REPOSITORY_PASSPHRASE"
    - aws ssm get-parameter --region us-east-1 --name ci.datadog-agent.$DELEGATION_KEY_SSM_KEY --with-decryption --query "Parameter.Value" --out text > /tmp/docker.key
    - notary -d ~/.docker/trust key import /tmp/docker.key; rm /tmp/docker.key
  dependencies: [] # Don't download Gitlab artefacts

.quay_variables: &quay_variables
  <<: *docker_hub_variables
  DOCKER_REGISTRY_LOGIN_SSM_KEY: quay_login
  DOCKER_REGISTRY_PWD_SSM_KEY: quay_pwd
  DOCKER_REGISTRY_URL: quay.io

dev_branch_docker_hub-a6:
  <<: *skip_when_unwanted_on_6
  <<: *docker_tag_job_definition
  needs:
  - fail_on_non_triggered_tag
  - build_agent6
  - build_agent6_jmx
  - build_agent6_py2py3_jmx
  when: manual
  script:
    - inv -e docker.publish --signed-push ${SRC_AGENT}:${SRC_TAG}-6-amd64             datadog/agent-dev:${CI_COMMIT_REF_SLUG}
    - inv -e docker.publish --signed-push ${SRC_AGENT}:${SRC_TAG}-6-amd64             datadog/agent-dev:${CI_COMMIT_REF_SLUG}-py2
    - inv -e docker.publish --signed-push ${SRC_AGENT}:${SRC_TAG}-6-jmx-amd64         datadog/agent-dev:${CI_COMMIT_REF_SLUG}-jmx
    - inv -e docker.publish --signed-push ${SRC_AGENT}:${SRC_TAG}-6-jmx-amd64         datadog/agent-dev:${CI_COMMIT_REF_SLUG}-py2-jmx
    - inv -e docker.publish --signed-push ${SRC_AGENT}:${SRC_TAG}-6-py2py3-jmx-amd64  datadog/agent-dev:${CI_COMMIT_REF_SLUG}-py2py3-jmx

dev_branch_docker_hub-dogstatsd:
  <<: *docker_tag_job_definition
  needs:
    - fail_on_non_triggered_tag
    - build_dogstatsd_amd64
  when: manual
  script:
  - inv -e docker.publish --signed-push ${SRC_DSD}:${SRC_TAG}-amd64                 datadog/dogstatsd-dev:${CI_COMMIT_REF_SLUG}

dev_branch_docker_hub-a7:
  <<: *skip_when_unwanted_on_7
  <<: *docker_tag_job_definition
  needs:
    - fail_on_non_triggered_tag
    - build_agent7
    - build_agent7_jmx
  when: manual
  script:
    - inv -e docker.publish --signed-push ${SRC_AGENT}:${SRC_TAG}-7-amd64             datadog/agent-dev:${CI_COMMIT_REF_SLUG}-py3
    - inv -e docker.publish --signed-push ${SRC_AGENT}:${SRC_TAG}-7-jmx-amd64         datadog/agent-dev:${CI_COMMIT_REF_SLUG}-py3-jmx

dev_branch_multiarch_docker_hub-a6:
  <<: *skip_when_unwanted_on_6
  <<: *docker_tag_job_definition
  needs:
    - fail_on_non_triggered_tag
    - build_agent6
    - build_agent6_arm64
    - build_agent6_jmx
    - build_agent6_jmx_arm64
    - build_agent6_py2py3_jmx
  when: manual
  script:
    # Platform-specific agent images
    - inv -e docker.publish-bulk --signed-push --platform linux/amd64 --platform linux/arm64 --src-template ${SRC_AGENT}:${SRC_TAG}-6-ARCH      --dst-template datadog/agent-dev-ARCH:${CI_COMMIT_REF_SLUG}
    - inv -e docker.publish-bulk --signed-push --platform linux/amd64 --platform linux/arm64 --src-template ${SRC_AGENT}:${SRC_TAG}-6-ARCH      --dst-template datadog/agent-dev-ARCH:${CI_COMMIT_REF_SLUG}-py2
    - inv -e docker.publish-bulk --signed-push --platform linux/amd64 --platform linux/arm64 --src-template ${SRC_AGENT}:${SRC_TAG}-6-jmx-ARCH  --dst-template datadog/agent-dev-ARCH:${CI_COMMIT_REF_SLUG}-jmx
    - inv -e docker.publish-bulk --signed-push --platform linux/amd64 --platform linux/arm64 --src-template ${SRC_AGENT}:${SRC_TAG}-6-jmx-ARCH  --dst-template datadog/agent-dev-ARCH:${CI_COMMIT_REF_SLUG}-py2-jmx
    # Other images
    - inv -e docker.publish --signed-push ${SRC_AGENT}:${SRC_TAG}-6-py2py3-jmx-amd64 datadog/agent-dev:${CI_COMMIT_REF_SLUG}-py2py3-jmx
    # Manifests
    - inv -e docker.publish-manifest --signed-push --platform linux/amd64 --platform linux/arm64 --name datadog/agent-dev --tag ${CI_COMMIT_REF_SLUG}           --template datadog/agent-dev-ARCH:${CI_COMMIT_REF_SLUG}
    - inv -e docker.publish-manifest --signed-push --platform linux/amd64 --platform linux/arm64 --name datadog/agent-dev --tag ${CI_COMMIT_REF_SLUG}-py2       --template datadog/agent-dev-ARCH:${CI_COMMIT_REF_SLUG}-py2
    - inv -e docker.publish-manifest --signed-push --platform linux/amd64 --platform linux/arm64 --name datadog/agent-dev --tag ${CI_COMMIT_REF_SLUG}-jmx       --template datadog/agent-dev-ARCH:${CI_COMMIT_REF_SLUG}-jmx
    - inv -e docker.publish-manifest --signed-push --platform linux/amd64 --platform linux/arm64 --name datadog/agent-dev --tag ${CI_COMMIT_REF_SLUG}-py2-jmx   --template datadog/agent-dev-ARCH:${CI_COMMIT_REF_SLUG}-py2-jmx


dev_branch_multiarch_docker_hub-a7:
  <<: *skip_when_unwanted_on_7
  <<: *docker_tag_job_definition
  needs:
    - fail_on_non_triggered_tag
    - build_agent7
    - build_agent7_arm64
    - build_agent7_jmx
    - build_agent7_jmx_arm64
  when: manual
  script:
    # Platform-specific agent images
    - inv -e docker.publish-bulk --signed-push --platform linux/amd64 --platform linux/arm64 --src-template ${SRC_AGENT}:${SRC_TAG}-7-ARCH      --dst-template datadog/agent-dev-ARCH:${CI_COMMIT_REF_SLUG}-py3
    - inv -e docker.publish-bulk --signed-push --platform linux/amd64 --platform linux/arm64 --src-template ${SRC_AGENT}:${SRC_TAG}-7-jmx-ARCH  --dst-template datadog/agent-dev-ARCH:${CI_COMMIT_REF_SLUG}-py3-jmx
    # Manifests
    - inv -e docker.publish-manifest --signed-push --platform linux/amd64 --platform linux/arm64 --name datadog/agent-dev --tag ${CI_COMMIT_REF_SLUG}-py3       --template datadog/agent-dev-ARCH:${CI_COMMIT_REF_SLUG}-py3
    - inv -e docker.publish-manifest --signed-push --platform linux/amd64 --platform linux/arm64 --name datadog/agent-dev --tag ${CI_COMMIT_REF_SLUG}-py3-jmx   --template datadog/agent-dev-ARCH:${CI_COMMIT_REF_SLUG}-py3-jmx


dev_branch_multiarch_docker_hub-dogstatsd:
  <<: *skip_when_unwanted_on_7
  <<: *docker_tag_job_definition
  needs:
    - fail_on_non_triggered_tag
    - build_dogstatsd_amd64
  when: manual
  script:
    # Platform-specific agent images
    - inv -e docker.publish --signed-push ${SRC_DSD}:${SRC_TAG}-amd64 datadog/dogstatsd-dev:${CI_COMMIT_REF_SLUG}

dev_master_docker_hub-a6:
  <<: *skip_when_unwanted_on_6
  <<: *docker_tag_job_definition
  needs:
    - fail_on_non_triggered_tag
    - build_agent6
    - build_agent6_jmx
    - build_agent6_py2py3_jmx
  only:
    - master
  script:
    - inv -e docker.publish --signed-push ${SRC_AGENT}:${SRC_TAG}-6-amd64       datadog/agent-dev:master
    - inv -e docker.publish --signed-push ${SRC_AGENT}:${SRC_TAG}-6-amd64       datadog/agent-dev:master-py2
    - inv -e docker.publish --signed-push ${SRC_AGENT}:${SRC_TAG}-6-jmx-amd64   datadog/agent-dev:master-jmx
    - inv -e docker.publish --signed-push ${SRC_AGENT}:${SRC_TAG}-6-jmx-amd64   datadog/agent-dev:master-py2-jmx

dev_master_docker_hub-a7:
  <<: *skip_when_unwanted_on_7
  <<: *docker_tag_job_definition
  needs:
    - fail_on_non_triggered_tag
    - build_agent7
    - build_agent7_jmx
  only:
    - master
  script:
    - inv -e docker.publish --signed-push ${SRC_AGENT}:${SRC_TAG}-7-amd64       datadog/agent-dev:master-py3
    - inv -e docker.publish --signed-push ${SRC_AGENT}:${SRC_TAG}-7-jmx-amd64   datadog/agent-dev:master-py3-jmx

dev_master_docker_hub-dogstatsd:
  <<: *skip_when_unwanted_on_7
  <<: *docker_tag_job_definition
  needs:
    - fail_on_non_triggered_tag
    - build_dogstatsd_amd64
  only:
    - master
  script:
    - inv -e docker.publish --signed-push ${SRC_DSD}:${SRC_TAG}-amd64           datadog/dogstatsd-dev:master

dca_dev_branch_docker_hub:
  <<: *docker_tag_job_definition
  needs: ["fail_on_non_triggered_tag", "build_cluster_agent_amd64"]
  when: manual
  except:
    - master
  script:
    - inv -e docker.publish --signed-push ${SRC_DCA}:${SRC_TAG}-amd64 datadog/cluster-agent-dev:${CI_COMMIT_REF_SLUG}

dca_dev_branch_multiarch_docker_hub:
  <<: *docker_tag_job_definition
  needs: ["fail_on_non_triggered_tag", "build_cluster_agent_amd64", "build_cluster_agent_arm64"]
  when: manual
  except:
    - master
  script:
    - inv -e docker.publish-bulk --signed-push --platform linux/amd64 --platform linux/arm64 --src-template ${SRC_DCA}:${SRC_TAG}-ARCH --dst-template datadog/cluster-agent-dev-ARCH:${CI_COMMIT_REF_SLUG}
    - inv -e docker.publish-manifest --signed-push --platform linux/amd64 --platform linux/arm64 --name datadog/cluster-agent-dev --tag ${CI_COMMIT_REF_SLUG} --template datadog/cluster-agent-dev-ARCH:${CI_COMMIT_REF_SLUG}

dca_dev_master_docker_hub:
  <<: *docker_tag_job_definition
  needs: ["fail_on_non_triggered_tag", "build_cluster_agent_amd64"]
  only:
    - master
  script:
    - inv -e docker.publish --signed-push ${SRC_DCA}:${SRC_TAG}-amd64 datadog/cluster-agent-dev:master

# deploys nightlies to agent-dev
dev_nightly_docker_hub-a6:
  <<: *skip_when_unwanted_on_6
  <<: *docker_tag_job_definition
  <<: *run_when_triggered_on_nightly
  needs:
    - fail_on_non_triggered_tag
    - build_agent6
    - build_agent6_jmx
    - build_agent6_py2py3_jmx
  script:
    - inv -e docker.publish --signed-push ${SRC_AGENT}:${SRC_TAG}-6-amd64       datadog/agent-dev:nightly-${CI_COMMIT_SHORT_SHA}
    - inv -e docker.publish --signed-push ${SRC_AGENT}:${SRC_TAG}-6-amd64       datadog/agent-dev:nightly-${CI_COMMIT_SHORT_SHA}-py2
    - inv -e docker.publish --signed-push ${SRC_AGENT}:${SRC_TAG}-6-jmx-amd64   datadog/agent-dev:nightly-${CI_COMMIT_SHORT_SHA}-jmx
    - inv -e docker.publish --signed-push ${SRC_AGENT}:${SRC_TAG}-6-jmx-amd64   datadog/agent-dev:nightly-${CI_COMMIT_SHORT_SHA}-py2-jmx

# deploys nightlies to agent-dev
dev_nightly_docker_hub-a7:
  <<: *skip_when_unwanted_on_7
  <<: *docker_tag_job_definition
  <<: *run_when_triggered_on_nightly
  needs:
    - fail_on_non_triggered_tag
    - build_agent7
    - build_agent7_jmx
  script:
    - inv -e docker.publish --signed-push ${SRC_AGENT}:${SRC_TAG}-7-amd64       datadog/agent-dev:nightly-${CI_COMMIT_SHORT_SHA}-py3
    - inv -e docker.publish --signed-push ${SRC_AGENT}:${SRC_TAG}-7-jmx-amd64   datadog/agent-dev:nightly-${CI_COMMIT_SHORT_SHA}-py3-jmx

# deploys nightlies to agent-dev
dev_nightly_docker_hub-dogstatsd:
  <<: *skip_when_unwanted_on_7
  <<: *docker_tag_job_definition
  <<: *run_when_triggered_on_nightly
  needs:
    - fail_on_non_triggered_tag
    - build_dogstatsd_amd64
  script:
    - inv -e docker.publish --signed-push ${SRC_DSD}:${SRC_TAG}-amd64           datadog/dogstatsd-dev:nightly-${CI_COMMIT_SHORT_SHA}
#
# Check Deploy
#

# Check that the current version hasn't already been deployed (we don't want to
# overwrite a public package). To update an erroneous package, first remove it
# from our S3 bucket.
check_already_deployed_version_6:
  <<: *run_when_triggered
  <<: *skip_when_unwanted_on_6
  stage: check_deploy
  image: 486234852809.dkr.ecr.us-east-1.amazonaws.com/ci/datadog-agent-builders/deploy:$DATADOG_AGENT_BUILDERS
  before_script:
    - ls $OMNIBUS_PACKAGE_DIR
  tags: [ "runner:main", "size:large" ]
  script:
    - cd $OMNIBUS_PACKAGE_DIR && /deploy_scripts/fail_deb_is_pkg_already_exists.sh datadog-agent_6*_amd64.deb
    - cd $OMNIBUS_PACKAGE_DIR && /deploy_scripts/fail_deb_is_pkg_already_exists.sh datadog-agent_6*_arm64.deb

check_already_deployed_version_7:
  <<: *run_when_triggered
  <<: *skip_when_unwanted_on_7
  stage: check_deploy
  image: 486234852809.dkr.ecr.us-east-1.amazonaws.com/ci/datadog-agent-builders/deploy:$DATADOG_AGENT_BUILDERS
  before_script:
    - ls $OMNIBUS_PACKAGE_DIR
  tags: [ "runner:main", "size:large" ]
  script:
    - cd $OMNIBUS_PACKAGE_DIR && /deploy_scripts/fail_deb_is_pkg_already_exists.sh datadog-agent_7*_amd64.deb
    - cd $OMNIBUS_PACKAGE_DIR && /deploy_scripts/fail_deb_is_pkg_already_exists.sh datadog-agent_7*_arm64.deb

# If we trigger a build only pipeline we stop here.
check_if_build_only:
  <<: *run_when_triggered
  stage: check_deploy
  image: 486234852809.dkr.ecr.us-east-1.amazonaws.com/ci/datadog-agent-builders/deploy:$DATADOG_AGENT_BUILDERS
  before_script:
    - ls $OMNIBUS_PACKAGE_DIR
  tags: [ "runner:main", "size:large" ]
  script:
    - if [ "$DEB_RPM_BUCKET_BRANCH" == "none" ]; then echo "Stopping pipeline"; exit 1; fi

#
# deploy
#

# deploy debian packages to apt staging repo
deploy_deb-6:
  <<: *run_when_triggered
  <<: *skip_when_unwanted_on_6
  stage: deploy6
  image: 486234852809.dkr.ecr.us-east-1.amazonaws.com/ci/datadog-agent-builders/deploy:$DATADOG_AGENT_BUILDERS
  before_script:
    - ls $OMNIBUS_PACKAGE_DIR
  tags: [ "runner:main", "size:large" ]
  script:
    # We first check that the current version hasn't already been deployed
    # (same as the check_already_deployed_version). We do this twice to mitigate
    # races and issues with retries while failing early if there is an issue.
    - pushd $OMNIBUS_PACKAGE_DIR
    - /deploy_scripts/fail_deb_is_pkg_already_exists.sh *_6.*amd64.deb
    - popd
    - source /usr/local/rvm/scripts/rvm
    - rvm use 2.4

    - set +x # make sure we don't output the creds to the build log

    - APT_SIGNING_KEY_ID=$(aws ssm get-parameter --region us-east-1 --name ci.datadog-agent.apt_signing_key_id --with-decryption --query "Parameter.Value" --out text)
    - APT_SIGNING_PRIVATE_KEY_PART1=$(aws ssm get-parameter --region us-east-1 --name ci.datadog-agent.apt_signing_private_key_part1 --with-decryption --query "Parameter.Value" --out text)
    - APT_SIGNING_PRIVATE_KEY_PART2=$(aws ssm get-parameter --region us-east-1 --name ci.datadog-agent.apt_signing_private_key_part2 --with-decryption --query "Parameter.Value" --out text)
    - APT_SIGNING_KEY_PASSPHRASE=$(aws ssm get-parameter --region us-east-1 --name ci.datadog-agent.apt_signing_key_passphrase --with-decryption --query "Parameter.Value" --out text)

    - echo "$APT_SIGNING_KEY_ID"
    - printf -- "$APT_SIGNING_PRIVATE_KEY_PART1\n$APT_SIGNING_PRIVATE_KEY_PART2\n" | gpg --import --batch

    # Release the artifacts to the "6" component
    - echo "$APT_SIGNING_KEY_PASSPHRASE" | deb-s3 upload -c $DEB_RPM_BUCKET_BRANCH -m 6 -b $DEB_S3_BUCKET -a amd64 --sign=$APT_SIGNING_KEY_ID --gpg_options="--passphrase-fd 0 --pinentry-mode loopback --batch --digest-algo SHA512" --preserve_versions --visibility public $OMNIBUS_PACKAGE_DIR/*_6.*amd64.deb
    - echo "$APT_SIGNING_KEY_PASSPHRASE" | deb-s3 upload -c $DEB_RPM_BUCKET_BRANCH -m 6 -b $DEB_S3_BUCKET -a x86_64 --sign=$APT_SIGNING_KEY_ID --gpg_options="--passphrase-fd 0 --pinentry-mode loopback --batch --digest-algo SHA512" --preserve_versions --visibility public $OMNIBUS_PACKAGE_DIR/*_6.*amd64.deb
    - echo "$APT_SIGNING_KEY_PASSPHRASE" | deb-s3 upload -c $DEB_RPM_BUCKET_BRANCH -m 6 -b $DEB_S3_BUCKET -a arm64 --sign=$APT_SIGNING_KEY_ID --gpg_options="--passphrase-fd 0 --pinentry-mode loopback --batch --digest-algo SHA512" --preserve_versions --visibility public $OMNIBUS_PACKAGE_DIR/*_6.*arm64.deb

deploy_deb-7:
  <<: *run_when_triggered
  <<: *skip_when_unwanted_on_7
  stage: deploy7
  image: 486234852809.dkr.ecr.us-east-1.amazonaws.com/ci/datadog-agent-builders/deploy:$DATADOG_AGENT_BUILDERS
  before_script:
    - ls $OMNIBUS_PACKAGE_DIR
  tags: [ "runner:main", "size:large" ]
  script:
    # We first check that the current version hasn't already been deployed
    # (same as the check_already_deployed_version). We do this twice to mitigate
    # races and issues with retries while failing early if there is an issue.
    - pushd $OMNIBUS_PACKAGE_DIR
    - /deploy_scripts/fail_deb_is_pkg_already_exists.sh *_7.*amd64.deb
    - popd
    - source /usr/local/rvm/scripts/rvm
    - rvm use 2.4

    - set +x # make sure we don't output the creds to the build log

    - APT_SIGNING_KEY_ID=$(aws ssm get-parameter --region us-east-1 --name ci.datadog-agent.apt_signing_key_id --with-decryption --query "Parameter.Value" --out text)
    - APT_SIGNING_PRIVATE_KEY_PART1=$(aws ssm get-parameter --region us-east-1 --name ci.datadog-agent.apt_signing_private_key_part1 --with-decryption --query "Parameter.Value" --out text)
    - APT_SIGNING_PRIVATE_KEY_PART2=$(aws ssm get-parameter --region us-east-1 --name ci.datadog-agent.apt_signing_private_key_part2 --with-decryption --query "Parameter.Value" --out text)
    - APT_SIGNING_KEY_PASSPHRASE=$(aws ssm get-parameter --region us-east-1 --name ci.datadog-agent.apt_signing_key_passphrase --with-decryption --query "Parameter.Value" --out text)

    - echo "$APT_SIGNING_KEY_ID"
    - printf -- "$APT_SIGNING_PRIVATE_KEY_PART1\n$APT_SIGNING_PRIVATE_KEY_PART2\n" | gpg --import --batch

    # Release the artifacts to the "7" component
    - echo "$APT_SIGNING_KEY_PASSPHRASE" | deb-s3 upload -c $DEB_RPM_BUCKET_BRANCH -m 7 -b $DEB_S3_BUCKET -a amd64 --sign=$APT_SIGNING_KEY_ID --gpg_options="--passphrase-fd 0 --pinentry-mode loopback --batch --digest-algo SHA512" --preserve_versions --visibility public $OMNIBUS_PACKAGE_DIR/*_7.*amd64.deb
    - echo "$APT_SIGNING_KEY_PASSPHRASE" | deb-s3 upload -c $DEB_RPM_BUCKET_BRANCH -m 7 -b $DEB_S3_BUCKET -a x86_64 --sign=$APT_SIGNING_KEY_ID --gpg_options="--passphrase-fd 0 --pinentry-mode loopback --batch --digest-algo SHA512" --preserve_versions --visibility public $OMNIBUS_PACKAGE_DIR/*_7.*amd64.deb
    - echo "$APT_SIGNING_KEY_PASSPHRASE" | deb-s3 upload -c $DEB_RPM_BUCKET_BRANCH -m 7 -b $DEB_S3_BUCKET -a arm64 --sign=$APT_SIGNING_KEY_ID --gpg_options="--passphrase-fd 0 --pinentry-mode loopback --batch --digest-algo SHA512" --preserve_versions --visibility public $OMNIBUS_PACKAGE_DIR/*_7.*arm64.deb

# nightlies (6), deployed to bucket/master
deploy_windows_master-a6:
  stage: deploy6
  image: 486234852809.dkr.ecr.us-east-1.amazonaws.com/ci/datadog-agent-builders/deploy:$DATADOG_AGENT_BUILDERS
  before_script:
    - ls $OMNIBUS_PACKAGE_DIR
  <<: *run_when_triggered_on_nightly
  <<: *skip_when_unwanted_on_6
  tags: [ "runner:main", "size:large" ]
  script:
    - $S3_CP_CMD --recursive --exclude "*" --include "datadog-agent-6*.msi" $OMNIBUS_PACKAGE_DIR s3://$WINDOWS_BUILDS_S3_BUCKET/master/ --grants read=uri=http://acs.amazonaws.com/groups/global/AllUsers full=id=3a6e02b08553fd157ae3fb918945dd1eaae5a1aa818940381ef07a430cf25732

# nightlies (7 and dogstatsd), deployed to bucket/master
deploy_windows_master-a7:
  stage: deploy7
  image: 486234852809.dkr.ecr.us-east-1.amazonaws.com/ci/datadog-agent-builders/deploy:$DATADOG_AGENT_BUILDERS
  before_script:
    - ls $OMNIBUS_PACKAGE_DIR
  <<: *run_when_triggered_on_nightly
  <<: *skip_when_unwanted_on_7
  tags: [ "runner:main", "size:large" ]
  script:
    - $S3_CP_CMD --recursive --exclude "*" --include "datadog-agent-7*.msi" $OMNIBUS_PACKAGE_DIR s3://$WINDOWS_BUILDS_S3_BUCKET/master/ --grants read=uri=http://acs.amazonaws.com/groups/global/AllUsers full=id=3a6e02b08553fd157ae3fb918945dd1eaae5a1aa818940381ef07a430cf25732
    - $S3_CP_CMD --recursive --exclude "*" --include "datadog-dogstatsd-7*.msi" $OMNIBUS_PACKAGE_DIR s3://$WINDOWS_BUILDS_S3_BUCKET/master/ --grants read=uri=http://acs.amazonaws.com/groups/global/AllUsers full=id=3a6e02b08553fd157ae3fb918945dd1eaae5a1aa818940381ef07a430cf25732

# nightlies latest (6), deployed to bucket/master
deploy_windows_master-latest-a6:
  stage: deploy6
  image: 486234852809.dkr.ecr.us-east-1.amazonaws.com/ci/datadog-agent-builders/deploy:$DATADOG_AGENT_BUILDERS
  before_script:
    - ls $OMNIBUS_PACKAGE_DIR
  <<: *run_when_triggered_on_nightly
  <<: *skip_when_unwanted_on_6
  tags: [ "runner:main", "size:large" ]
  script:
    - $S3_CP_CMD $OMNIBUS_PACKAGE_DIR/datadog-agent-6*-x86_64.msi "s3://$WINDOWS_BUILDS_S3_BUCKET/master/datadog-agent-6-latest.amd64.msi" --grants read=uri=http://acs.amazonaws.com/groups/global/AllUsers full=id=3a6e02b08553fd157ae3fb918945dd1eaae5a1aa818940381ef07a430cf25732

# nightlies latest (7), deployed to bucket/master
deploy_windows_master-latest-a7:
  stage: deploy7
  image: 486234852809.dkr.ecr.us-east-1.amazonaws.com/ci/datadog-agent-builders/deploy:$DATADOG_AGENT_BUILDERS
  before_script:
    - ls $OMNIBUS_PACKAGE_DIR
  <<: *run_when_triggered_on_nightly
  <<: *skip_when_unwanted_on_7
  tags: [ "runner:main", "size:large" ]
  script:
    - $S3_CP_CMD $OMNIBUS_PACKAGE_DIR/datadog-agent-7*-x86_64.msi "s3://$WINDOWS_BUILDS_S3_BUCKET/master/datadog-agent-7-latest.amd64.msi" --grants read=uri=http://acs.amazonaws.com/groups/global/AllUsers full=id=3a6e02b08553fd157ae3fb918945dd1eaae5a1aa818940381ef07a430cf25732

# triggered builds (6), deployed to bucket/tagged
deploy_windows_tags-a6:
  stage: deploy6
  image: 486234852809.dkr.ecr.us-east-1.amazonaws.com/ci/datadog-agent-builders/deploy:$DATADOG_AGENT_BUILDERS
  before_script:
    - ls $OMNIBUS_PACKAGE_DIR
  <<: *run_when_triggered_on_tag_6
  tags: [ "runner:main", "size:large" ]
  script:
    - $S3_CP_CMD --recursive --exclude "*" --include "datadog-agent-6*.msi" $OMNIBUS_PACKAGE_DIR s3://$WINDOWS_BUILDS_S3_BUCKET/tagged/ --grants read=uri=http://acs.amazonaws.com/groups/global/AllUsers full=id=3a6e02b08553fd157ae3fb918945dd1eaae5a1aa818940381ef07a430cf25732

# triggered builds (7), deployed to bucket/tagged
deploy_windows_tags-a7:
  stage: deploy7
  image: 486234852809.dkr.ecr.us-east-1.amazonaws.com/ci/datadog-agent-builders/deploy:$DATADOG_AGENT_BUILDERS
  before_script:
    - ls $OMNIBUS_PACKAGE_DIR
  <<: *run_when_triggered_on_tag_7
  tags: [ "runner:main", "size:large" ]
  script:
    - $S3_CP_CMD --recursive --exclude "*" --include "datadog-agent-7*.msi" $OMNIBUS_PACKAGE_DIR s3://$WINDOWS_BUILDS_S3_BUCKET/tagged/ --grants read=uri=http://acs.amazonaws.com/groups/global/AllUsers full=id=3a6e02b08553fd157ae3fb918945dd1eaae5a1aa818940381ef07a430cf25732

# triggered builds latest (6, x64 only), deployed to bucket/tagged
deploy_windows_tags-latest-a6:
  stage: deploy6
  image: 486234852809.dkr.ecr.us-east-1.amazonaws.com/ci/datadog-agent-builders/deploy:$DATADOG_AGENT_BUILDERS
  before_script:
    - ls $OMNIBUS_PACKAGE_DIR
  <<: *run_when_triggered_on_tag_6
  tags: [ "runner:main", "size:large" ]
  script:
    # By default we update the "latest" artifacts on our s3 bucket so the
    # staging box can pick it up. Allow the job to skip this step if needed
    # (when building a custom beta for example).
    - if [ "WINDOWS_DO_NOT_UPDATE_LATEST" != "true" ]; then $S3_CP_CMD $OMNIBUS_PACKAGE_DIR/datadog-agent-6*-x86_64.msi s3://$WINDOWS_BUILDS_S3_BUCKET/tagged/datadog-agent-6-latest.amd64.msi --grants read=uri=http://acs.amazonaws.com/groups/global/AllUsers full=id=3a6e02b08553fd157ae3fb918945dd1eaae5a1aa818940381ef07a430cf25732; fi

# triggered builds latest (7, x64 only), deployed to bucket/tagged
deploy_windows_tags-latest-a7:
  stage: deploy7
  image: 486234852809.dkr.ecr.us-east-1.amazonaws.com/ci/datadog-agent-builders/deploy:$DATADOG_AGENT_BUILDERS
  before_script:
    - ls $OMNIBUS_PACKAGE_DIR
  <<: *run_when_triggered_on_tag_7
  tags: [ "runner:main", "size:large" ]
  script:
    # By default we update the "latest" artifacts on our s3 bucket so the
    # staging box can pick it up. Allow the job to skip this step if needed
    # (when building a custom beta for example).
    - if [ "WINDOWS_DO_NOT_UPDATE_LATEST" != "true" ]; then $S3_CP_CMD $OMNIBUS_PACKAGE_DIR/datadog-agent-7*-x86_64.msi s3://$WINDOWS_BUILDS_S3_BUCKET/tagged/datadog-agent-7-latest.amd64.msi --grants read=uri=http://acs.amazonaws.com/groups/global/AllUsers full=id=3a6e02b08553fd157ae3fb918945dd1eaae5a1aa818940381ef07a430cf25732; fi

# deploy android packages to a public s3 bucket when tagged
deploy_android_tags:
  stage: deploy7
  image: 486234852809.dkr.ecr.us-east-1.amazonaws.com/ci/datadog-agent-builders/deploy:$DATADOG_AGENT_BUILDERS
  before_script:
    - ls $OMNIBUS_PACKAGE_DIR
  <<: *run_when_triggered_on_tag_7
  tags: [ "runner:main", "size:large" ]
  script:
    - $S3_CP_CMD --recursive --exclude "*" --include "*.apk" $OMNIBUS_PACKAGE_DIR s3://$ANDROID_BUILDS_S3_BUCKET/tagged/ --grants read=uri=http://acs.amazonaws.com/groups/global/AllUsers full=id=3a6e02b08553fd157ae3fb918945dd1eaae5a1aa818940381ef07a430cf25732

# deploy rpm packages to yum staging repo
deploy_rpm-6:
  <<: *run_when_triggered
  <<: *skip_when_unwanted_on_6
  stage: deploy6
  image: 486234852809.dkr.ecr.us-east-1.amazonaws.com/ci/datadog-agent-builders/deploy:$DATADOG_AGENT_BUILDERS
  before_script:
    - ls $OMNIBUS_PACKAGE_DIR
  tags: [ "runner:main", "size:large" ]
  script:
    - source /usr/local/rvm/scripts/rvm
    - rvm use 2.4
    - mkdir -p ./rpmrepo/6/x86_64/
    - mkdir -p ./rpmrepo/6/aarch64/
    - aws s3 sync --only-show-errors s3://$RPM_S3_BUCKET/$DEB_RPM_BUCKET_BRANCH/6/ ./rpmrepo/6/

    # add RPMs to new "6" branch
    - cp $OMNIBUS_PACKAGE_DIR/*-6.*x86_64.rpm ./rpmrepo/6/x86_64/
    - cp $OMNIBUS_PACKAGE_DIR/*-6.*aarch64.rpm ./rpmrepo/6/aarch64/
    - createrepo --update -v --checksum sha ./rpmrepo/6/x86_64
    - createrepo --update -v --checksum sha ./rpmrepo/6/aarch64

    # sync to S3
    - aws s3 sync --only-show-errors ./rpmrepo/6/ s3://$RPM_S3_BUCKET/$DEB_RPM_BUCKET_BRANCH/6/ --grants read=uri=http://acs.amazonaws.com/groups/global/AllUsers full=id=3a6e02b08553fd157ae3fb918945dd1eaae5a1aa818940381ef07a430cf25732

deploy_rpm-7:
  <<: *run_when_triggered
  <<: *skip_when_unwanted_on_7
  stage: deploy7
  image: 486234852809.dkr.ecr.us-east-1.amazonaws.com/ci/datadog-agent-builders/deploy:$DATADOG_AGENT_BUILDERS
  before_script:
    - ls $OMNIBUS_PACKAGE_DIR
  tags: [ "runner:main", "size:large" ]
  script:
    - source /usr/local/rvm/scripts/rvm
    - rvm use 2.4
    - mkdir -p ./rpmrepo/7/x86_64/
    - mkdir -p ./rpmrepo/7/aarch64/
    - aws s3 sync --only-show-errors s3://$RPM_S3_BUCKET/$DEB_RPM_BUCKET_BRANCH/7/ ./rpmrepo/7/

    # add RPMs to new "7" branch
    - cp $OMNIBUS_PACKAGE_DIR/*-7.*x86_64.rpm ./rpmrepo/7/x86_64/
    - cp $OMNIBUS_PACKAGE_DIR/*-7.*aarch64.rpm ./rpmrepo/7/aarch64/
    - createrepo --update -v --checksum sha ./rpmrepo/7/x86_64
    - createrepo --update -v --checksum sha ./rpmrepo/7/aarch64

    # sync to S3
    - aws s3 sync --only-show-errors ./rpmrepo/7/ s3://$RPM_S3_BUCKET/$DEB_RPM_BUCKET_BRANCH/7/ --grants read=uri=http://acs.amazonaws.com/groups/global/AllUsers full=id=3a6e02b08553fd157ae3fb918945dd1eaae5a1aa818940381ef07a430cf25732

# deploy suse rpm packages to yum staging repo
# NOTE: no SuSE ARM builds currently.
deploy_suse_rpm-6:
  <<: *run_when_triggered
  <<: *skip_when_unwanted_on_6
  stage: deploy6
  image: 486234852809.dkr.ecr.us-east-1.amazonaws.com/ci/datadog-agent-builders/deploy:$DATADOG_AGENT_BUILDERS
  before_script:
    - ls $OMNIBUS_PACKAGE_DIR_SUSE
  tags: [ "runner:main", "size:large" ]
  script:
    - source /usr/local/rvm/scripts/rvm
    - rvm use 2.4
    - mkdir -p ./rpmrepo/6/x86_64/
    - aws s3 sync --only-show-errors s3://$RPM_S3_BUCKET/suse/$DEB_RPM_BUCKET_BRANCH/6/ ./rpmrepo/6/

    # add RPMs to new "6" branch
    - cp $OMNIBUS_PACKAGE_DIR_SUSE/*-6.*x86_64.rpm ./rpmrepo/6/x86_64/
    - createrepo --update -v --checksum sha ./rpmrepo/6/x86_64

    # sync to S3
    - aws s3 sync --only-show-errors ./rpmrepo/6/ s3://$RPM_S3_BUCKET/suse/$DEB_RPM_BUCKET_BRANCH/6/ --grants read=uri=http://acs.amazonaws.com/groups/global/AllUsers full=id=3a6e02b08553fd157ae3fb918945dd1eaae5a1aa818940381ef07a430cf25732

deploy_suse_rpm-7:
  <<: *run_when_triggered
  <<: *skip_when_unwanted_on_7
  stage: deploy7
  image: 486234852809.dkr.ecr.us-east-1.amazonaws.com/ci/datadog-agent-builders/deploy:$DATADOG_AGENT_BUILDERS
  before_script:
    - ls $OMNIBUS_PACKAGE_DIR_SUSE
  tags: [ "runner:main", "size:large" ]
  script:
    - source /usr/local/rvm/scripts/rvm
    - rvm use 2.4
    - mkdir -p ./rpmrepo/7/x86_64/
    - aws s3 sync --only-show-errors s3://$RPM_S3_BUCKET/suse/$DEB_RPM_BUCKET_BRANCH/7/ ./rpmrepo/7/

    # add RPMs to new "7" branch
    - cp $OMNIBUS_PACKAGE_DIR_SUSE/*-7.*x86_64.rpm ./rpmrepo/7/x86_64/
    - createrepo --update -v --checksum sha ./rpmrepo/7/x86_64

    # sync to S3
    - aws s3 sync --only-show-errors ./rpmrepo/7/ s3://$RPM_S3_BUCKET/suse/$DEB_RPM_BUCKET_BRANCH/7/ --grants read=uri=http://acs.amazonaws.com/groups/global/AllUsers full=id=3a6e02b08553fd157ae3fb918945dd1eaae5a1aa818940381ef07a430cf25732

# deploy dsd binary to staging bucket
deploy_dsd:
  <<: *run_when_triggered
  <<: *skip_when_unwanted_on_7
  stage: deploy7
  image: 486234852809.dkr.ecr.us-east-1.amazonaws.com/ci/datadog-agent-builders/deploy:$DATADOG_AGENT_BUILDERS
  before_script:
    - ls $OMNIBUS_PACKAGE_DIR
  tags: [ "runner:main", "size:large" ]
  script:
    - $S3_CP_CMD $S3_ARTIFACTS_URI/dogstatsd/dogstatsd ./dogstatsd
    - export PACKAGE_VERSION=$(inv agent.version --url-safe --major-version 7)
    - aws s3 cp --region us-east-1 ./dogstatsd $S3_DSD6_URI/linux/dogstatsd-$PACKAGE_VERSION --grants read=uri=http://acs.amazonaws.com/groups/global/AllUsers full=id=3a6e02b08553fd157ae3fb918945dd1eaae5a1aa818940381ef07a430cf25732

# deploy puppy binary to staging bucket
deploy_puppy:
  <<: *run_when_triggered
  <<: *skip_when_unwanted_on_7
  stage: deploy7
  image: 486234852809.dkr.ecr.us-east-1.amazonaws.com/ci/datadog-agent-builders/deploy:$DATADOG_AGENT_BUILDERS
  before_script:
    - ls $OMNIBUS_PACKAGE_DIR
  tags: [ "runner:main", "size:large" ]
  script:
    - $S3_CP_CMD $S3_ARTIFACTS_URI/puppy/agent ./agent
    - export PACKAGE_VERSION=$(inv agent.version --url-safe --major-version 7)
    - aws s3 cp --region us-east-1 ./agent $S3_DSD6_URI/linux/puppy/agent-$PACKAGE_VERSION --grants read=uri=http://acs.amazonaws.com/groups/global/AllUsers full=id=3a6e02b08553fd157ae3fb918945dd1eaae5a1aa818940381ef07a430cf25732

# deploy agent windows zip to the staging bucket, currently used for cloudfoundry bosh
deploy_datadog_agent_windows_zip:
  <<: *run_when_triggered_on_tag_7
  stage: deploy7
  needs: [ "windows_msi_x64-a7"]
  image: 486234852809.dkr.ecr.us-east-1.amazonaws.com/ci/datadog-agent-builders/deploy:$DATADOG_AGENT_BUILDERS
  before_script:
    - ls $OMNIBUS_PACKAGE_DIR
  tags: [ "runner:main", "size:large" ]
  script:
    - $S3_CP_CMD --recursive --exclude "*" --include "datadog-agent-7.*.zip" $OMNIBUS_PACKAGE_DIR $S3_DSD6_URI/windows/agent7/bosh/ --grants read=uri=http://acs.amazonaws.com/groups/global/AllUsers full=id=3a6e02b08553fd157ae3fb918945dd1eaae5a1aa818940381ef07a430cf25732

# deploy datadog agent windows binaries to staging bucket. Currently used for cloudfoundry builpack
deploy_datadog_agent_windows_binaries_zip:
  <<: *run_when_triggered_on_tag_7
  stage: deploy7
  needs: [ "windows_zip_agent_binaries_x64"]
  image: 486234852809.dkr.ecr.us-east-1.amazonaws.com/ci/datadog-agent-builders/deploy:$DATADOG_AGENT_BUILDERS
  before_script:
    - ls $OMNIBUS_PACKAGE_DIR
  tags: [ "runner:main", "size:large" ]
  script:
    - $S3_CP_CMD --recursive --exclude "*" --include "agent-binaries-7.*.zip" $OMNIBUS_PACKAGE_DIR $S3_DSD6_URI/windows/agent7/buildpack/ --grants read=uri=http://acs.amazonaws.com/groups/global/AllUsers full=id=3a6e02b08553fd157ae3fb918945dd1eaae5a1aa818940381ef07a430cf25732

# deploy process agent and system-probe to staging bucket
deploy_process_and_sysprobe:
  stage: internal_deploy
  when: manual
  image: 486234852809.dkr.ecr.us-east-1.amazonaws.com/ci/datadog-agent-builders/deploy:$DATADOG_AGENT_BUILDERS
  before_script:
    - cd $OMNIBUS_PACKAGE_DIR
    - ls
  tags: [ "runner:main", "size:large" ]
  script:
    # The shell expansion `datadog-agent_*_amd64.deb` might return multiple
    # entries, so we sort them and get the first one.
    - dpkg -x $(ls -1 datadog-agent_*_amd64.deb | sort -V | head -n 1) ./out
    # Use tag or shortened branch with short commit hash to identify the binary
    - export SHORT_REF=$(echo $CI_COMMIT_REF_NAME | cut -d'/' -f2- | cut -c -10 | sed -E 's/[^[:alnum:]]+/-/g')
    - export NAME="${CI_COMMIT_TAG:-$SHORT_REF}-${CI_COMMIT_SHA:0:7}"
    - echo "Uploading with name=$NAME"
    - $S3_CP_CMD ./out/opt/datadog-agent/embedded/bin/process-agent s3://$PROCESS_S3_BUCKET/process-agent-amd64-$NAME --grants read=uri=http://acs.amazonaws.com/groups/global/AllUsers full=id=612548d92af7fa77f7ad7bcab230494f7310438ac6332e904a8fb2e6daa5cb23
    - $S3_CP_CMD ./out/opt/datadog-agent/embedded/bin/system-probe s3://$PROCESS_S3_BUCKET/system-probe-amd64-$NAME --grants read=uri=http://acs.amazonaws.com/groups/global/AllUsers full=id=612548d92af7fa77f7ad7bcab230494f7310438ac6332e904a8fb2e6daa5cb23

#
# Docker releases
#

tag_release_6:
  <<: *docker_tag_job_definition
  <<: *run_when_triggered_on_tag_6
  stage: deploy6
  when: manual
  script:
    - VERSION=$(inv -e agent.version --major-version 6)
    # Platform-specific agent images
    - inv -e docker.publish-bulk --signed-push --platform linux/amd64 --platform linux/arm64 --src-template ${SRC_AGENT}:${SRC_TAG}-6-ARCH      --dst-template datadog/agent-ARCH:${VERSION}
    - inv -e docker.publish-bulk --signed-push --platform linux/amd64 --platform linux/arm64 --src-template ${SRC_AGENT}:${SRC_TAG}-6-jmx-ARCH  --dst-template datadog/agent-ARCH:${VERSION}-jmx
    # Manifests
    - inv -e docker.publish-manifest --signed-push --platform linux/amd64 --platform linux/arm64 --name datadog/agent --tag ${VERSION}      --template datadog/agent-ARCH:${VERSION}
    - inv -e docker.publish-manifest --signed-push --platform linux/amd64 --platform linux/arm64 --name datadog/agent --tag ${VERSION}-jmx  --template datadog/agent-ARCH:${VERSION}-jmx

tag_release_7:
  <<: *docker_tag_job_definition
  <<: *run_when_triggered_on_tag_7
  stage: deploy7
  when: manual
  script:
    - VERSION=$(inv -e agent.version --major-version 7)
    # Images
    - inv -e docker.publish-bulk --signed-push --platform linux/amd64 --platform linux/arm64 --src-template ${SRC_AGENT}:${SRC_TAG}-7-ARCH      --dst-template datadog/agent-ARCH:${VERSION}
    - inv -e docker.publish-bulk --signed-push --platform linux/amd64 --platform linux/arm64 --src-template ${SRC_AGENT}:${SRC_TAG}-7-jmx-ARCH  --dst-template datadog/agent-ARCH:${VERSION}-jmx
    # Other
    - inv -e docker.publish --signed-push ${SRC_DSD}:${SRC_TAG}-amd64 datadog/dogstatsd:${VERSION}
    # Manifests
    - inv -e docker.publish-manifest --signed-push --platform linux/amd64 --platform linux/arm64 --name datadog/agent --tag ${VERSION}      --template datadog/agent-ARCH:${VERSION}
    - inv -e docker.publish-manifest --signed-push --platform linux/amd64 --platform linux/arm64 --name datadog/agent --tag ${VERSION}-jmx  --template datadog/agent-ARCH:${VERSION}-jmx

latest_release_6:
  <<: *docker_tag_job_definition
  <<: *run_when_triggered_on_tag_6
  stage: deploy6
  when: manual
  script:
    - VERSION=$(inv -e agent.version --major-version 6)
    - inv -e docker.publish-manifest --signed-push --platform linux/amd64 --platform linux/arm64 --name datadog/agent --tag latest-py2        --template datadog/agent-ARCH:${VERSION}
    - inv -e docker.publish-manifest --signed-push --platform linux/amd64 --platform linux/arm64 --name datadog/agent --tag latest-py2-jmx    --template datadog/agent-ARCH:${VERSION}-jmx
    - inv -e docker.publish-manifest --signed-push --platform linux/amd64 --platform linux/arm64 --name datadog/agent --tag 6                 --template datadog/agent-ARCH:${VERSION}
    - inv -e docker.publish-manifest --signed-push --platform linux/amd64 --platform linux/arm64 --name datadog/agent --tag 6-jmx             --template datadog/agent-ARCH:${VERSION}-jmx

latest_release_7:
  <<: *docker_tag_job_definition
  <<: *run_when_triggered_on_tag_7
  stage: deploy7
  when: manual
  script:
    - VERSION=$(inv -e agent.version --major-version 7)
    - inv -e docker.publish-manifest --signed-push --platform linux/amd64 --platform linux/arm64 --name datadog/agent --tag latest      --template datadog/agent-ARCH:${VERSION}
    - inv -e docker.publish-manifest --signed-push --platform linux/amd64 --platform linux/arm64 --name datadog/agent --tag latest-jmx  --template datadog/agent-ARCH:${VERSION}-jmx
    - inv -e docker.publish-manifest --signed-push --platform linux/amd64 --platform linux/arm64 --name datadog/agent --tag 7           --template datadog/agent-ARCH:${VERSION}
    - inv -e docker.publish-manifest --signed-push --platform linux/amd64 --platform linux/arm64 --name datadog/agent --tag 7-jmx       --template datadog/agent-ARCH:${VERSION}-jmx
    - inv -e docker.publish --signed-push ${SRC_DSD}:${SRC_TAG}-amd64 datadog/dogstatsd:latest
    - inv -e docker.publish --signed-push ${SRC_DSD}:${SRC_TAG}-amd64 datadog/dogstatsd:7

#
# Use these steps to revert the latest tags to a previous release
# while maintaining content trust signatures
# - remove the leading dot from the name
# - set the RELEASE envvar
# - in the gitlab pipeline view, trigger the step (in the first column)
#

.latest_revert_to_previous_release_6:
  <<: *docker_tag_job_definition
  stage: source_test
  when: manual
  variables:
    <<: *docker_hub_variables
    RELEASE: ""  # tag name of the non-jmx version, for example "6.9.0"
  script:
    - if [[ -z "$RELEASE" ]]; then echo "Need release version to revert to"; exit 1; fi
    - inv -e docker.publish-manifest --signed-push --platform linux/amd64 --platform linux/arm64 --name datadog/agent --tag latest-py2      --template datadog/agent-ARCH:${RELEASE}
    - inv -e docker.publish-manifest --signed-push --platform linux/amd64 --platform linux/arm64 --name datadog/agent --tag latest-py2-jmx  --template datadog/agent-ARCH:${RELEASE}-jmx

.latest_revert_to_previous_release_7:
  <<: *docker_tag_job_definition
  stage: source_test
  when: manual
  variables:
    <<: *docker_hub_variables
    RELEASE: ""  # tag name of the non-jmx version, for example "6.9.0"
  script:
    - if [[ -z "$RELEASE" ]]; then echo "Need release version to revert to"; exit 1; fi
    - inv -e docker.publish-manifest --signed-push --platform linux/amd64 --platform linux/arm64 --name datadog/agent --tag latest      --template datadog/agent-ARCH:${RELEASE}
    - inv -e docker.publish-manifest --signed-push --platform linux/amd64 --platform linux/arm64 --name datadog/agent --tag latest-jmx  --template datadog/agent-ARCH:${RELEASE}-jmx
    - inv -e docker.publish --signed-pull --signed-push datadog/dogstatsd:${RELEASE} datadog/dogstatsd:latest

#
# Use this step to delete a tag of a given image
# We call the Docker Hub API because docker cli doesn't support deleting tags
# - remove the leading dot from the name
# - set the IMAGE and TAG envvars
# - in the gitlab pipeline view, trigger the step (in the first column)
#
.delete_docker_tag:
  tags: [ "runner:docker", "size:large" ]
  image: 486234852809.dkr.ecr.us-east-1.amazonaws.com/docker-notary:0.6.1
  before_script:
    - DOCKER_REGISTRY_LOGIN=$(aws ssm get-parameter --region us-east-1 --name ci.datadog-agent.$DOCKER_REGISTRY_LOGIN_SSM_KEY --with-decryption --query "Parameter.Value" --out text)
    - PASS=$(aws ssm get-parameter --region us-east-1 --name ci.datadog-agent.$DOCKER_REGISTRY_PWD_SSM_KEY --with-decryption --query "Parameter.Value" --out text)
    - pip install -r requirements.txt
    - |
      export DOCKER_TOKEN=`curl -s -H "Content-Type: application/json" -X POST -d '{"username": "'$DOCKER_REGISTRY_LOGIN'", "password": "'$PASS'"}' https://hub.docker.com/v2/users/login/ | python -c 'import sys, json; print(json.load(sys.stdin)["token"].strip())'`
  dependencies: [] # Don't download Gitlab artefacts
  stage: source_test
  when: manual
  variables:
    <<: *docker_hub_variables
    IMAGE: ""  # image name, for example "agent"
    TAG: ""  # tag name, for example "6.9.0"
    ORGANIZATION: "datadog"
  script:
    - if [[ -z "$IMAGE" ]]; then echo "Need an image"; exit 1; fi
    - if [[ -z "$TAG" ]]; then echo "Need a tag to delete"; exit 1; fi
    - inv -e docker.delete ${ORGANIZATION} ${IMAGE} ${TAG} ${DOCKER_TOKEN} &>/dev/null

#
# Cloudfront cache invalidation:
# Duplicated in 2 jobs: one that runs "on success" of the previous stage, and one that runs "on failure" of previous stages.
# Compared to having 1 single job that runs "always", this setup guarantees that if earlier stages first failed and were
# then retried successfully, the cloudfront invalidation will also run after the successful retry.
#
.deploy_cloudfront_invalidate: &deploy_cloudfront_invalidate
  <<: *run_when_triggered
  stage: deploy_invalidate
  image: 486234852809.dkr.ecr.us-east-1.amazonaws.com/ci/datadog-agent-builders/deploy:$DATADOG_AGENT_BUILDERS
  before_script:
    - ls $OMNIBUS_PACKAGE_DIR
  tags: [ "runner:main", "size:large" ]
  script:
    - cd /deploy_scripts/cloudfront-invalidation
    - "REPO=apt PATTERN_SUBSTRING=/$DEB_RPM_BUCKET_BRANCH/ ./invalidate.sh"
    - "REPO=yum PATTERN_SUBSTRING=/$DEB_RPM_BUCKET_BRANCH/ ./invalidate.sh"

deploy_cloudfront_invalidate_on_success:
  <<: *deploy_cloudfront_invalidate
  when: on_success

deploy_cloudfront_invalidate_on_failure:
  <<: *deploy_cloudfront_invalidate
  when: on_failure

#
# end to end
#

.pupernetes_template: &pupernetes_template
  stage: e2e
  image: 486234852809.dkr.ecr.us-east-1.amazonaws.com/ci/datadog-agent-builders/deploy:$DATADOG_AGENT_BUILDERS
  tags: [ "runner:main", "size:large" ]
  before_script:
  - cd $SRC_PATH
  - pip install --upgrade --ignore-installed pip setuptools
  - pip install -r requirements.txt
  script:
  - inv -e e2e-tests --image=datadog/agent-dev:${CI_COMMIT_REF_SLUG}-py2
  - inv -e e2e-tests --image=datadog/agent-dev:${CI_COMMIT_REF_SLUG}-py3

pupernetes-dev:
  <<: *pupernetes_template
  when: manual
  except:
    - master
    - tags

pupernetes-master:
  <<: *pupernetes_template
  only:
    - master
  script:
  - inv -e e2e-tests --image=datadog/agent-dev:master-py2
  - inv -e e2e-tests --image=datadog/agent-dev:master-py3

pupernetes-tags-6:
  <<: *pupernetes_template
  <<: *run_when_triggered_on_tag_6
  when: manual
  script:
  - VERSION=$(inv -e agent.version --major-version 6)
  - inv -e e2e-tests --image=datadog/agent:${VERSION}

pupernetes-tags-7:
  <<: *pupernetes_template
  <<: *run_when_triggered_on_tag_7
  when: manual
  script:
  - VERSION=$(inv -e agent.version --major-version 7)
  - inv -e e2e-tests --image=datadog/agent:${VERSION}

notify-on-failure:
  extends: .slack-notifier.on-failure
  only:
    - master
    - triggers
  script: |
    BUILD_URL="$CI_PROJECT_URL/pipelines/$CI_PIPELINE_ID"
    COMMIT_URL="$CI_PROJECT_URL/commit/$CI_COMMIT_SHA"

    COMMIT_AUTHOR=$(git show -s --format="%an" HEAD)

    MESSAGE_TEXT=":host-red: $CI_PROJECT_NAME: Pipeline <$BUILD_URL|$CI_PIPELINE_ID> for $CI_COMMIT_REF_NAME failed.
    $CI_COMMIT_TITLE (<$COMMIT_URL|$CI_COMMIT_SHORT_SHA>) by $COMMIT_AUTHOR"
    postmessage "#datadog-agent-pipelines" "$MESSAGE_TEXT"<|MERGE_RESOLUTION|>--- conflicted
+++ resolved
@@ -69,31 +69,13 @@
   USE_S3_CACHING: --omnibus-s3-cache
   S3_DSD6_URI: s3://dsd6-staging
   RELEASE_VERSION_6: nightly
-<<<<<<< HEAD
-  RELEASE_VERSION_7: nightly
+  RELEASE_VERSION_7: nightly-a7
   DATADOG_AGENT_BUILDIMAGES: v2274709-e2557c3
   DATADOG_AGENT_BUILDERS: v2276047-a7cebcb
   DATADOG_AGENT_WINBUILDIMAGES: v2276047-a7cebcb
   DATADOG_AGENT_ARMBUILDIMAGES: v2274709-e2557c3
-
-
-# Default before_script for all the jobs. If you create a new job and don't want this to execute
-# you NEED to overwrite it.
-before_script:
-  - echo running default before_script
-  - cd $SRC_PATH
-  - pip install --upgrade --ignore-installed pip setuptools
-  - pip install -r requirements.txt
-  - inv -e deps --dep-vendor-only
-=======
-  RELEASE_VERSION_7: nightly-a7
-  DATADOG_AGENT_BUILDIMAGES: v2195996-580f7f3
-  DATADOG_AGENT_BUILDERS: v2235609-1baad87
-  DATADOG_AGENT_WINBUILDIMAGES: v2123666-a884483
-  DATADOG_AGENT_ARMBUILDIMAGES: v2195996-580f7f3
-  DATADOG_AGENT_SYSPROBE_BUILDIMAGES: v2251287-69dedcf
+  DATADOG_AGENT_SYSPROBE_BUILDIMAGES: v2274709-e2557c3
   BCC_VERSION: v0.12.0
->>>>>>> 5e4c4656
 
 #
 # Trigger conditions
